# SPDX-License-Identifier: GPL-3.0-or-later
# GCC target-specific configuration file.
# Copyright (C) 1997-2022 Free Software Foundation, Inc.

#This file is part of GCC.

#GCC is free software; you can redistribute it and/or modify it under
#the terms of the GNU General Public License as published by the Free
#Software Foundation; either version 3, or (at your option) any later
#version.

#GCC is distributed in the hope that it will be useful, but WITHOUT
#ANY WARRANTY; without even the implied warranty of MERCHANTABILITY or
#FITNESS FOR A PARTICULAR PURPOSE.  See the GNU General Public License
#for more details.

#You should have received a copy of the GNU General Public License
#along with GCC; see the file COPYING3.  If not see
#<http://www.gnu.org/licenses/>.

# This is the GCC target-specific configuration file
# where a configuration type is mapped to different system-specific
# definitions and files.  This is invoked by the autoconf-generated
# configure script.  Putting it in a separate shell file lets us skip
# running autoconf when modifying target-specific information.

# When you change the cases in the OS or target switches, consider
# updating ../libgcc/config.host also.

# This file switches on the shell variable ${target}, and also uses the
# following shell variables:
#
#  with_*		Various variables as set by configure.
#
#  enable_threads	Either the name, yes or no depending on whether
#			threads support was requested.
#
#  default_use_cxa_atexit
#			  The default value for the $enable___cxa_atexit
#			variable.  enable___cxa_atexit needs to be set to
#			"yes" for the correct operation of C++ destructors
#			but it relies upon the presence of a non-standard C
#			library	function called	__cxa_atexit.
#			  Since not all C libraries provide __cxa_atexit the
#			default value of $default_use_cxa_atexit is set to
#			"no" except for targets which are known to be OK.
#
#  default_gnu_indirect_function
#                       The default value for the $enable_gnu_indirect_function
#                       variable.  enable_gnu_indirect_function relies
#			upon the presence of a non-standard gnu ifunc support
#			in the assembler, linker and dynamic linker.
#			Since not all libraries provide the dynamic linking
#			support, the default value of
#			$default_gnu_indirect_function is set to
#			"no" except for targets which are known to be OK.
#
#  gas_flag		Either yes or no depending on whether GNU as was
#			requested.
#
#  gnu_ld_flag		Either yes or no depending on whether GNU ld was
#			requested.

# This file sets the following shell variables for use by the
# autoconf-generated configure script:
#
#  cpu_type		The name of the cpu, if different from the first
#			chunk of the canonical target name.
#
#  tm_defines		List of target macros to define for all compilations.
#
#  tm_file		A list of target macro files, if different from
#			"$cpu_type/$cpu_type.h". Usually it's constructed
#			per target in a way like this:
#			tm_file="${tm_file} elfos.h ${cpu_type.h}/elf.h"
#			Note that the preferred order is:
#			- specific target header "${cpu_type}/${cpu_type.h}"
#			- generic headers like elfos.h, etc.
#			- specializing target headers like ${cpu_type.h}/elf.h
#			This helps to keep OS specific stuff out of the CPU
#			defining header ${cpu_type}/${cpu_type.h}.
#
#			It is possible to include automatically-generated
#			build-directory files by prefixing them with "./".
#			All other files should relative to $srcdir/config.
#
#  tm_p_file		Location of file with declarations for functions
#			in $out_file.
#
#  tm_d_file		A list of headers with definitions of target hook
#			macros for the D compiler.
#
#  tm_rust_file		list of headers with definitions of target hook
#			macros for the Rust compiler.
#
#  out_file		The name of the machine description C support
#			file, if different from "$cpu_type/$cpu_type.c".
#
#  common_out_file	The name of the source file for code shared between
#			the compiler proper and the driver.
#
#  md_file		The name of the machine-description file, if
#			different from "$cpu_type/$cpu_type.md".
#
#  tmake_file		A list of machine-description-specific
#			makefile-fragments, if different from
#			"$cpu_type/t-$cpu_type".
#
#  extra_modes          The name of the file containing a list of extra
#                       machine modes, if necessary and different from
#                       "$cpu_type/$cpu_type-modes.def".
#
#  extra_objs		List of extra objects that should be linked into
#			the compiler proper (cc1, cc1obj, cc1plus)
#			depending on target.
#
#  extra_gcc_objs	List of extra objects that should be linked into
#			the compiler driver (gcc) depending on target.
#
#  extra_headers	List of used header files from the directory
#			config/${cpu_type}.
#
#  user_headers_inc_next_pre
#			List of header file names of internal gcc header
#			files, which should be prefixed by an include_next.
#  user_headers_inc_next_post
#			List of header file names of internal gcc header
#			files, which should be postfixed by an include_next.
#  use_gcc_tgmath	If set, add tgmath.h to the list of used header
#			files.
#
#  use_gcc_stdint	If "wrap", install a version of stdint.h that
#			wraps the system's copy for hosted compilations;
#			if "provide", provide a version of systems without
#			such a system header; otherwise "none", do not
#			provide such a header at all.
#
#  extra_programs	List of extra executables compiled for this target
#			machine, used when linking.
#
#  extra_options	List of target-dependent .opt files.
#
#  c_target_objs	List of extra target-dependent objects that be
#			linked into the C compiler only.
#
#  cxx_target_objs	List of extra target-dependent objects that be
#			linked into the C++ compiler only.
#
#  d_target_objs	List of extra target-dependent objects that be
#			linked into the D compiler only.
#
#  fortran_target_objs	List of extra target-dependent objects that be
#			linked into the fortran compiler only.
#
#  rust_target_objs	List of extra target-dependent objects that be
#			linked into the Rust compiler only.
#
#  target_gtfiles       List of extra source files with type information.
#
#  xm_defines		List of macros to define when compiling for the
#			target machine.
#
#  xm_file		List of files to include when compiling for the
#			target machine.
#
#  use_collect2		Set to yes or no, depending on whether collect2
#			will be used.
#
#  target_cpu_default	Set to override the default target model.
#
#  gdb_needs_out_file_path
#			Set to yes if gdb needs a dir command with
#			`dirname $out_file`.
#
#  thread_file		Set to control which thread package to use.
#
#  gas			Set to yes or no depending on whether the target
#			system normally uses GNU as.
#
#  configure_default_options
#			Set to an initializer for configure_default_options
#			in configargs.h, based on --with-cpu et cetera.
#
#  native_system_header_dir
#			Where system header files are found for this
#			target.  This defaults to /usr/include.  If
#			the --with-sysroot configure option or the
#			--sysroot command line option is used this
#			will be relative to the sysroot.
# target_type_format_char 
# 			The default character to be used for formatting
#			the attribute in a
#			.type symbol_name, ${t_t_f_c}<property>
#			directive.

# The following variables are used in each case-construct to build up the
# outgoing variables:
#
#  gnu_ld		Set to yes or no depending on whether the target
#			system normally uses GNU ld.
#
#  target_has_targetcm	Set to yes or no depending on whether the target
#			has its own definition of targetcm.
#
#  target_has_targetm_common	Set to yes or no depending on whether the
#			target has its own definition of targetm_common.
#
#  target_has_targetdm	Set to yes or no depending on whether the target
#			has its own definition of targetdm.
#
#  target_has_targetrustm	Set to yes or no depending on whether the target
#			has its own definition of targetrustm.

out_file=
common_out_file=
tmake_file=
extra_headers=
user_headers_inc_next_pre=
user_headers_inc_next_post=
use_gcc_tgmath=yes
use_gcc_stdint=none
extra_programs=
extra_objs=
extra_gcc_objs=
extra_options=
c_target_objs=
cxx_target_objs=
d_target_objs=
fortran_target_objs=
rust_target_objs=
target_has_targetcm=no
target_has_targetm_common=yes
target_has_targetdm=no
target_has_targetrustm=no
tm_defines=
xm_defines=
# Set this to force installation and use of collect2.
use_collect2=
# Set this to override the default target model.
target_cpu_default=
# Set this if gdb needs a dir command with `dirname $out_file`
gdb_needs_out_file_path=
# Set this to control which thread package will be used.
thread_file=
# Reinitialize these from the flag values every loop pass, since some
# configure entries modify them.
gas="$gas_flag"
gnu_ld="$gnu_ld_flag"
default_use_cxa_atexit=no
default_gnu_indirect_function=no
target_gtfiles=
need_64bit_isa=
native_system_header_dir=/usr/include
target_type_format_char='@'

# Don't carry these over build->host->target.  Please.
xm_file=
md_file=

# Obsolete configurations.
case ${target} in
  *)
  ;;
  obsoleted-target \
 )
    if test "x$enable_obsolete" != xyes; then
      echo "*** Configuration ${target} is obsolete." >&2
      echo "*** Specify --enable-obsolete to build it anyway." >&2
      echo "*** Support will be REMOVED in the next major release of GCC," >&2
      echo "*** unless a maintainer comes forward." >&2
      exit 1
    fi;;
esac

# Unsupported targets list.  Do not put an entry in this list unless
# it would otherwise be caught by a more permissive pattern.  The list
# should be in alphabetical order.
case ${target} in
 # Avoid special cases that are not obsolete
   arm*-*-*eabi*			\
 )
	;;
   arm*-wince-pe*			\
 | arm*-*-ecos-elf			\
 | arm*-*-elf				\
 | arm*-*-linux*			\
 | arm*-*-uclinux*			\
 | cris-*-linux*			\
 | crisv32-*-*				\
 | i[34567]86-go32-*			\
 | i[34567]86-*-go32*			\
 | m32r-*-linux*			\
 | m32rle-*-linux*			\
 | m68k*-*-openbsd*			\
 | m68k-*-uclinuxoldabi*		\
 | mips64orion*-*-rtems*		\
 | pdp11-*-bsd				\
 | powerpc*-*-linux*paired*		\
 | powerpc*-*-*spe*			\
 | sparc-hal-solaris2*			\
 | spu*-*-*				\
 | thumb-*-*				\
 | *-*-freebsd[12] | *-*-freebsd[1234].* \
 | *-*-freebsd*aout*			\
 | *-*-linux*aout*			\
 | *-*-linux*coff*			\
 | *-*-linux*libc1*			\
 | *-*-linux*oldld*			\
 | *-*-rtemsaout*			\
 | *-*-rtemscoff*			\
 | *-*-solaris2				\
 | *-*-solaris2.[0-9]			\
 | *-*-solaris2.[0-9].*			\
 | *-*-solaris2.10*			\
 | *-*-sysv*				\
 | vax-*-vms*				\
 )
	echo "*** Configuration ${target} not supported" 1>&2
	exit 1
	;;
esac

# Set default cpu_type, tm_file, tm_p_file and xm_file so it can be
# updated in each machine entry.  Also set default extra_headers for some
# machines.
tm_p_file=
cpu_type=`echo ${target} | sed 's/-.*$//'`
cpu_is_64bit=
case ${target} in
m32c*-*-*)
        cpu_type=m32c
	tmake_file=m32c/t-m32c
	target_has_targetm_common=no
        ;;
aarch64*-*-*)
	cpu_type=aarch64
	extra_headers="arm_fp16.h arm_neon.h arm_bf16.h arm_acle.h arm_sve.h"
	c_target_objs="aarch64-c.o"
	cxx_target_objs="aarch64-c.o"
	d_target_objs="aarch64-d.o"
	extra_objs="aarch64-builtins.o aarch-common.o aarch64-sve-builtins.o aarch64-sve-builtins-shapes.o aarch64-sve-builtins-base.o aarch64-sve-builtins-sve2.o cortex-a57-fma-steering.o aarch64-speculation.o falkor-tag-collision-avoidance.o aarch64-bti-insert.o aarch64-cc-fusion.o"
	target_gtfiles="\$(srcdir)/config/aarch64/aarch64-builtins.cc \$(srcdir)/config/aarch64/aarch64-sve-builtins.h \$(srcdir)/config/aarch64/aarch64-sve-builtins.cc"
	target_has_targetm_common=yes
	;;
alpha*-*-*)
	cpu_type=alpha
	extra_options="${extra_options} g.opt"
	;;
amdgcn*)
	cpu_type=gcn
	use_gcc_stdint=wrap
	;;
am33_2.0-*-linux*)
	cpu_type=mn10300
	;;
arc*-*-*)
	cpu_type=arc
	c_target_objs="arc-c.o"
	cxx_target_objs="arc-c.o"
	extra_options="${extra_options} arc/arc-tables.opt g.opt"
	extra_headers="arc-simd.h"
	;;
arm*-*-*)
	cpu_type=arm
	extra_objs="arm-builtins.o arm-mve-builtins.o aarch-common.o"
	extra_headers="mmintrin.h arm_neon.h arm_acle.h arm_fp16.h arm_cmse.h arm_bf16.h arm_mve_types.h arm_mve.h arm_cde.h"
	target_type_format_char='%'
	c_target_objs="arm-c.o"
	cxx_target_objs="arm-c.o"
	d_target_objs="arm-d.o"
	extra_options="${extra_options} arm/arm-tables.opt"
	target_gtfiles="\$(srcdir)/config/arm/arm-builtins.cc \$(srcdir)/config/arm/arm-mve-builtins.h \$(srcdir)/config/arm/arm-mve-builtins.cc"
	;;
avr-*-*)
	cpu_type=avr
	c_target_objs="avr-c.o"
	cxx_target_objs="avr-c.o"
	;;
bfin*-*)
	cpu_type=bfin
	;;
bpf-*-*)
	cpu_type=bpf
	;;
frv*)	cpu_type=frv
	extra_options="${extra_options} g.opt"
	;;
ft32*)	cpu_type=ft32
	target_has_targetm_common=no
	;;
moxie*)	cpu_type=moxie
	target_has_targetm_common=no
	;;
fido-*-*)
	cpu_type=m68k
	extra_headers=math-68881.h
	extra_options="${extra_options} m68k/m68k-tables.opt"
        ;;
i[34567]86-*-* | x86_64-*-*)
	cpu_type=i386
	c_target_objs="i386-c.o"
	cxx_target_objs="i386-c.o"
	d_target_objs="i386-d.o"
	extra_objs="x86-tune-sched.o x86-tune-sched-bd.o x86-tune-sched-atom.o x86-tune-sched-core.o i386-options.o i386-builtins.o i386-expand.o i386-features.o"
	target_gtfiles="\$(srcdir)/config/i386/i386-builtins.cc \$(srcdir)/config/i386/i386-expand.cc \$(srcdir)/config/i386/i386-options.cc"
	extra_options="${extra_options} fused-madd.opt"
	extra_headers="cpuid.h mmintrin.h mm3dnow.h xmmintrin.h emmintrin.h
		       pmmintrin.h tmmintrin.h ammintrin.h smmintrin.h
		       nmmintrin.h bmmintrin.h fma4intrin.h wmmintrin.h
		       immintrin.h x86intrin.h avxintrin.h xopintrin.h
		       ia32intrin.h cross-stdarg.h lwpintrin.h popcntintrin.h
		       lzcntintrin.h bmiintrin.h bmi2intrin.h tbmintrin.h
		       avx2intrin.h avx512fintrin.h fmaintrin.h f16cintrin.h
		       rtmintrin.h xtestintrin.h rdseedintrin.h prfchwintrin.h
		       adxintrin.h fxsrintrin.h xsaveintrin.h xsaveoptintrin.h
		       avx512cdintrin.h avx512erintrin.h avx512pfintrin.h
		       shaintrin.h clflushoptintrin.h xsavecintrin.h
		       xsavesintrin.h avx512dqintrin.h avx512bwintrin.h
		       avx512vlintrin.h avx512vlbwintrin.h avx512vldqintrin.h
		       avx512ifmaintrin.h avx512ifmavlintrin.h avx512vbmiintrin.h
		       avx512vbmivlintrin.h avx5124fmapsintrin.h avx5124vnniwintrin.h
		       avx512vpopcntdqintrin.h clwbintrin.h mwaitxintrin.h
		       clzerointrin.h pkuintrin.h sgxintrin.h cetintrin.h
		       gfniintrin.h cet.h avx512vbmi2intrin.h
		       avx512vbmi2vlintrin.h avx512vnniintrin.h
		       avx512vnnivlintrin.h vaesintrin.h vpclmulqdqintrin.h
		       avx512vpopcntdqvlintrin.h avx512bitalgintrin.h
		       pconfigintrin.h wbnoinvdintrin.h movdirintrin.h
		       waitpkgintrin.h cldemoteintrin.h avx512bf16vlintrin.h
		       avx512bf16intrin.h enqcmdintrin.h serializeintrin.h
		       avx512vp2intersectintrin.h avx512vp2intersectvlintrin.h
		       tsxldtrkintrin.h amxtileintrin.h amxint8intrin.h
		       amxbf16intrin.h x86gprintrin.h uintrintrin.h
		       hresetintrin.h keylockerintrin.h avxvnniintrin.h
		       mwaitintrin.h avx512fp16intrin.h avx512fp16vlintrin.h
		       avxifmaintrin.h avxvnniint8intrin.h avxneconvertintrin.h"
	;;
ia64-*-*)
	extra_headers=ia64intrin.h
	extra_options="${extra_options} g.opt fused-madd.opt"
	;;
hppa*-*-*)
	cpu_type=pa
	;;
lm32*)
	extra_options="${extra_options} g.opt"
	;;
m32r*-*-*)
        cpu_type=m32r
	extra_options="${extra_options} g.opt"
        ;;
m68k-*-*)
	extra_headers=math-68881.h
	extra_options="${extra_options} m68k/m68k-tables.opt"
	;;
microblaze*-*-*)
        cpu_type=microblaze
	extra_options="${extra_options} g.opt"
        ;;
mips*-*-*)
	cpu_type=mips
	d_target_objs="mips-d.o"
	extra_headers="loongson.h loongson-mmiintrin.h msa.h"
	extra_objs="frame-header-opt.o"
	extra_options="${extra_options} g.opt fused-madd.opt mips/mips-tables.opt"
	;;
loongarch*-*-*)
	cpu_type=loongarch
	extra_headers="larchintrin.h"
	extra_objs="loongarch-c.o loongarch-builtins.o loongarch-cpu.o loongarch-opts.o loongarch-def.o"
	extra_gcc_objs="loongarch-driver.o loongarch-cpu.o loongarch-opts.o loongarch-def.o"
	extra_options="${extra_options} g.opt fused-madd.opt"
	;;
nds32*)
	cpu_type=nds32
	extra_headers="nds32_intrinsic.h nds32_isr.h nds32_init.inc"
	case ${target} in
	  nds32*-*-linux*)
	    extra_options="${extra_options} nds32/nds32-linux.opt"
	    ;;
	  nds32*-*-elf*)
	    extra_options="${extra_options} nds32/nds32-elf.opt"
	    ;;
	  *)
	    ;;
	esac
	extra_objs="nds32-cost.o nds32-intrinsic.o nds32-isr.o nds32-md-auxiliary.o nds32-pipelines-auxiliary.o nds32-predicates.o nds32-memory-manipulation.o nds32-fp-as-gp.o nds32-relax-opt.o nds32-utils.o"
	;;
nios2-*-*)
	cpu_type=nios2
	extra_options="${extra_options} g.opt"
	;;
nvptx-*-*)
	cpu_type=nvptx
	c_target_objs="nvptx-c.o"
	cxx_target_objs="nvptx-c.o"
	extra_options="${extra_options} nvptx/nvptx-gen.opt"
	;;
or1k*-*-*)
	cpu_type=or1k
	;;
powerpc*-*-*)
	cpu_type=rs6000
	extra_objs="rs6000-string.o rs6000-p8swap.o rs6000-logue.o"
	extra_objs="${extra_objs} rs6000-call.o rs6000-pcrel-opt.o"
	extra_objs="${extra_objs} rs6000-builtins.o rs6000-builtin.o"
	extra_headers="ppc-asm.h altivec.h htmintrin.h htmxlintrin.h"
	extra_headers="${extra_headers} bmi2intrin.h bmiintrin.h"
	extra_headers="${extra_headers} xmmintrin.h mm_malloc.h emmintrin.h"
	extra_headers="${extra_headers} mmintrin.h x86intrin.h"
	extra_headers="${extra_headers} pmmintrin.h tmmintrin.h smmintrin.h"
	extra_headers="${extra_headers} nmmintrin.h immintrin.h x86gprintrin.h"
	extra_headers="${extra_headers} ppu_intrinsics.h spu2vmx.h vec_types.h si2vmx.h"
	extra_headers="${extra_headers} amo.h"
	case x$with_cpu in
	    xpowerpc64|xdefault64|x6[23]0|x970|xG5|xpower[3456789]|xpower10|xpower6x|xrs64a|xcell|xa2|xe500mc64|xe5500|xe6500)
		cpu_is_64bit=yes
		;;
	esac
	extra_options="${extra_options} g.opt fused-madd.opt rs6000/rs6000-tables.opt"
	target_gtfiles="$target_gtfiles \$(srcdir)/config/rs6000/rs6000-logue.cc \$(srcdir)/config/rs6000/rs6000-call.cc"
	target_gtfiles="$target_gtfiles \$(srcdir)/config/rs6000/rs6000-pcrel-opt.cc"
	target_gtfiles="$target_gtfiles ./rs6000-builtins.h"
	;;
pru-*-*)
	cpu_type=pru
	;;
riscv*)
	cpu_type=riscv
	extra_objs="riscv-builtins.o riscv-c.o riscv-sr.o riscv-shorten-memrefs.o riscv-selftests.o riscv-v.o"
	extra_objs="${extra_objs} riscv-vector-builtins.o riscv-vector-builtins-shapes.o riscv-vector-builtins-bases.o"
	d_target_objs="riscv-d.o"
	extra_headers="riscv_vector.h"
	target_gtfiles="$target_gtfiles \$(srcdir)/config/riscv/riscv-vector-builtins.cc"
	target_gtfiles="$target_gtfiles \$(srcdir)/config/riscv/riscv-vector-builtins.h"
	;;
rs6000*-*-*)
	extra_options="${extra_options} g.opt fused-madd.opt rs6000/rs6000-tables.opt"
	extra_objs="rs6000-string.o rs6000-p8swap.o rs6000-logue.o"
	extra_objs="${extra_objs} rs6000-call.o rs6000-pcrel-opt.o"
	target_gtfiles="$target_gtfiles \$(srcdir)/config/rs6000/rs6000-logue.cc \$(srcdir)/config/rs6000/rs6000-call.cc"
	target_gtfiles="$target_gtfiles \$(srcdir)/config/rs6000/rs6000-pcrel-opt.cc"
	;;
sparc*-*-*)
	cpu_type=sparc
	c_target_objs="sparc-c.o"
	cxx_target_objs="sparc-c.o"
	d_target_objs="sparc-d.o"
	extra_headers="visintrin.h"
	;;
s390*-*-*)
	cpu_type=s390
	d_target_objs="s390-d.o"
	extra_options="${extra_options} fused-madd.opt"
	extra_headers="s390intrin.h htmintrin.h htmxlintrin.h vecintrin.h"
	;;
# Note the 'l'; we need to be able to match e.g. "shle" or "shl".
sh[123456789lbe]*-*-* | sh-*-*)
	cpu_type=sh
	extra_options="${extra_options} fused-madd.opt"
	extra_objs="${extra_objs} sh_treg_combine.o sh-mem.o sh_optimize_sett_clrt.o"
	;;
v850*-*-*)
	cpu_type=v850
	;;
tic6x-*-*)
	cpu_type=c6x
	extra_headers="c6x_intrinsics.h"
	extra_options="${extra_options} c6x/c6x-tables.opt"
	;;
xtensa*-*-*)
	extra_options="${extra_options} fused-madd.opt"
	;;
esac

tm_file=${cpu_type}/${cpu_type}.h
if test -f ${srcdir}/config/${cpu_type}/${cpu_type}-protos.h
then
	tm_p_file=${cpu_type}/${cpu_type}-protos.h
fi

tm_d_file=
if test -f ${srcdir}/config/${cpu_type}/${cpu_type}-d.h
then
	tm_d_file="${tm_d_file} ${cpu_type}/${cpu_type}-d.h"
fi

tm_rust_file=
if test -f ${srcdir}/config/${cpu_type}/${cpu_type}-rust.h
then
	tm_rust_file="${cpu_type}/${cpu_type}-rust.h"
fi
if test -f ${srcdir}/config/${cpu_type}/${cpu_type}-rust.cc
then
	rust_target_objs="${rust_target_objs} ${cpu_type}-rust.o"
fi

extra_modes=
if test -f ${srcdir}/config/${cpu_type}/${cpu_type}-modes.def
then
	extra_modes=${cpu_type}/${cpu_type}-modes.def
fi
if test -f ${srcdir}/config/${cpu_type}/${cpu_type}.opt
then
	extra_options="${extra_options} ${cpu_type}/${cpu_type}.opt"
fi

case ${target} in
aarch64*-*-*)
	tm_p_file="${tm_p_file} arm/aarch-common-protos.h"
	case ${with_abi} in
	"")
		if test "x$with_multilib_list" = xilp32; then
			tm_file="aarch64/biarchilp32.h ${tm_file}"
		else
			tm_file="aarch64/biarchlp64.h ${tm_file}"
		fi
		;;
	ilp32)
		tm_file="aarch64/biarchilp32.h ${tm_file}"
		;;
	lp64)
		tm_file="aarch64/biarchlp64.h ${tm_file}"
		;;
	*)
		echo "Unknown ABI used in --with-abi=$with_abi"
		exit 1
	esac
	;;
i[34567]86-*-*)
	if test "x$with_abi" != x; then
		echo "This target does not support --with-abi."
		exit 1
	fi
	;;
x86_64-*-darwin*)
	;;
x86_64-*-*)
	case ${with_abi} in
	"")
		if test "x$with_multilib_list" = xmx32; then
			tm_file="i386/biarchx32.h ${tm_file}"
		else
			tm_file="i386/biarch64.h ${tm_file}"
		fi
		;;
	64 | m64)
		tm_file="i386/biarch64.h ${tm_file}"
		;;
	x32 | mx32)
		tm_file="i386/biarchx32.h ${tm_file}"
		;;
	*)
		echo "Unknown ABI used in --with-abi=$with_abi"
		exit 1
	esac
	;;
arm*-*-*)
	tm_p_file="arm/arm-flags.h ${tm_p_file} arm/aarch-common-protos.h"
	;;
esac

# On a.out targets, we need to use collect2.
case ${target} in
*-*-*aout*)
	use_collect2=yes
	;;
esac

# Common C libraries.
tm_defines="$tm_defines LIBC_GLIBC=1 LIBC_UCLIBC=2 LIBC_BIONIC=3 LIBC_MUSL=4"

# 32-bit x86 processors supported by --with-arch=.  Each processor
# MUST be separated by exactly one space.
x86_archs="athlon athlon-4 athlon-fx athlon-mp athlon-tbird \
athlon-xp k6 k6-2 k6-3 geode c3 c3-2 winchip-c6 winchip2 i386 i486 \
i586 i686 pentium pentium-m pentium-mmx pentium2 pentium3 pentium3m \
pentium4 pentium4m pentiumpro prescott lakemont samuel-2 nehemiah \
c7 esther"

# 64-bit x86 processors supported by --with-arch=.  Each processor
# MUST be separated by exactly one space.
x86_64_archs="amdfam10 athlon64 athlon64-sse3 barcelona bdver1 bdver2 \
bdver3 bdver4 znver1 znver2 znver3 znver4 btver1 btver2 k8 k8-sse3 opteron \
opteron-sse3 nocona core2 corei7 corei7-avx core-avx-i core-avx2 atom \
slm nehalem westmere sandybridge ivybridge haswell broadwell bonnell \
silvermont knl knm skylake-avx512 cannonlake icelake-client icelake-server \
skylake goldmont goldmont-plus tremont cascadelake tigerlake cooperlake \
sapphirerapids alderlake rocketlake eden-x2 nano nano-1000 nano-2000 nano-3000 \
nano-x2 eden-x4 nano-x4 lujiazui x86-64 x86-64-v2 x86-64-v3 x86-64-v4 native"

# Additional x86 processors supported by --with-cpu=.  Each processor
# MUST be separated by exactly one space.
x86_cpus="generic intel"

# Common parts for widely ported systems.
case ${target} in
*-*-darwin*)
  tmake_file="t-darwin "
  tm_file="${tm_file} darwin.h"
  darwin_os=`echo ${target} | sed 's/.*darwin\([0-9.]*\).*$/\1/'`
  darwin_maj=`expr "$darwin_os" : '\([0-9]*\).*'`
  macos_min=`expr "$darwin_os" : '[0-9]*\.\([0-9]*\).*'`
  macos_maj=10
  if test x"${macos_min}" = x; then
    macos_min=0
  fi
  def_ld64=85.2
  # Tools hosted on earlier versions of Darwin constrained all object
  # alignment to be 2^15 or smaller.  From Darwin11 (macOS 10.7) the
  # alignment of non-common is allowed to be up to 2^28.  Note that the
  # larger alignment is permitted when targeting 10.6 from 10.7 so that
  # the constraint only need be applied per host (and only if the host
  # is Darwin).
  case ${host} in
      *-*-darwin[4-9]* | *-*-darwin10*)
          tm_defines="$tm_defines L2_MAX_OFILE_ALIGNMENT=15U"
          ;;
      *)
          tm_defines="$tm_defines L2_MAX_OFILE_ALIGNMENT=28U"
          ;;
  esac
  case ${target} in
      # Darwin 4 to 19 correspond to macOS 10.0 to 10.15
      *-*-darwin[4-9]* | *-*-darwin1[0-9]*)
        macos_min=`expr $darwin_maj - 4`
        ;;
      *-*-darwin2*)
        # Darwin 20 corresponds to macOS 11, Darwin 21 to macOS 12.
        macos_maj=`expr $darwin_maj - 9`
        def_ld64=609.0
        ;;
      *-*-darwin)
        case ${cpu_type} in
          aarch64) macos_maj=11 ;;
          x86_64) macos_min=6 ;;
          *)  macos_min=5 ;;
          esac
          case ${host} in
            *-*-darwin*) tm_defines="$tm_defines DARWIN_USE_KERNEL_VERS" ;;
            *)
              # If configuring a cross-compiler then we will have set some
              # default above, but it is probably not what was intended.
              echo "Warning: Using ${target} is only suitable for Darwin hosts" 1>&2
              echo "configure with an explicit target version" 1>&2
              ;;
          esac
        ;;
      *)
        echo "Error: configuring for an unreleased macOS version ${target}" 1>&2
        exit 1
        ;;
  esac
  tm_defines="$tm_defines DEF_MIN_OSX_VERSION=\\\"${macos_maj}.${macos_min}\\\""
  tm_defines="$tm_defines DEF_LD64=\\\"${def_ld64}\\\""
  tm_file="${tm_file} ${cpu_type}/darwin.h"
  tm_p_file="${tm_p_file} darwin-protos.h"
  target_gtfiles="$target_gtfiles \$(srcdir)/config/darwin.cc"
  extra_options="${extra_options} rpath.opt darwin.opt"
  c_target_objs="${c_target_objs} darwin-c.o"
  cxx_target_objs="${cxx_target_objs} darwin-c.o"
  d_target_objs="${d_target_objs} darwin-d.o"
  fortran_target_objs="darwin-f.o"
  rust_target_objs="${rust_target_objs} darwin-rust.o"
  target_has_targetcm=yes
  target_has_targetdm=yes
  target_has_targetrustm=yes
  extra_objs="${extra_objs} darwin.o"
  extra_gcc_objs="darwin-driver.o"
  default_use_cxa_atexit=yes
  use_gcc_stdint=wrap
  case ${enable_threads} in
    "" | yes | posix) thread_file='posix' ;;
  esac
  ;;
*-*-dragonfly*)
  gas=yes
  gnu_ld=yes
  tmake_file="t-slibgcc"
  case ${enable_threads} in
    "" | yes | posix)
      thread_file='posix'
      ;;
    no | single)
      # Let these non-posix thread selections fall through if requested
      ;;
    *)
      echo 'Unknown thread configuration for DragonFly BSD'
      exit 1
      ;;
  esac
  extra_options="$extra_options rpath.opt dragonfly.opt"
  default_use_cxa_atexit=yes
  use_gcc_stdint=wrap
  d_target_objs="${d_target_objs} dragonfly-d.o"
  tmake_file="${tmake_file} t-dragonfly"
  target_has_targetdm=yes
  rust_target_objs="${rust_target_objs} dragonfly-rust.o"
  target_has_targetrustm=yes
  ;;
*-*-freebsd*)
  # This is the generic ELF configuration of FreeBSD.  Later
  # machine-specific sections may refine and add to this
  # configuration.
  #
  # Due to tm_file entry ordering issues that vary between cpu
  # architectures, we only define fbsd_tm_file to allow the
  # machine-specific section to dictate the final order of all
  # entries of tm_file with the minor exception that components
  # of the tm_file set here will always be of the form:
  #
  # freebsd<version_number>.h [freebsd-<conf_option>.h ...] freebsd-spec.h freebsd.h
  #
  # The machine-specific section should not tamper with this
  # ordering but may order all other entries of tm_file as it
  # pleases around the provided core setting.
  gas=yes
  gnu_ld=yes
  fbsd_major=`echo ${target} | sed -e 's/.*freebsd//g' | sed -e 's/\..*//g'`
  if test "$fbsd_major" = ""; then
    echo "Specify the major version number of the targeted FreeBSD release"
    echo "like this: --target=amd64-unknown-freebsd10.1"
    exit 1
  fi
  tm_defines="${tm_defines} FBSD_MAJOR=${fbsd_major}"
  tmake_file="t-slibgcc"
  case ${enable_threads} in
    no)
      fbsd_tm_file="${fbsd_tm_file} freebsd-nthr.h"
      ;;
    "" | yes | posix)
      thread_file='posix'
      ;;
    *)
      echo 'Unknown thread configuration for FreeBSD'
      exit 1
      ;;
  esac
  fbsd_tm_file="${fbsd_tm_file} freebsd-spec.h freebsd.h freebsd-stdint.h"
  extra_options="$extra_options rpath.opt freebsd.opt"
  case ${target} in
    *-*-freebsd[345].*)
      :;;
    *)
      default_use_cxa_atexit=yes;;
  esac
  use_gcc_stdint=wrap
  d_target_objs="${d_target_objs} freebsd-d.o"
  tmake_file="${tmake_file} t-freebsd"
  target_has_targetdm=yes
  rust_target_objs="${rust_target_objs} freebsd-rust.o"
  target_has_targetrustm=yes
  ;;
*-*-fuchsia*)
  native_system_header_dir=/include
  tmake_file="t-fuchsia"
  rust_target_objs="${rust_target_objs} fuchsia-rust.o"
  target_has_targetrustm=yes
  ;;
*-*-linux* | frv-*-*linux* | *-*-kfreebsd*-gnu | *-*-gnu* | *-*-kopensolaris*-gnu | *-*-uclinuxfdpiceabi)
  extra_options="$extra_options gnu-user.opt"
  gas=yes
  gnu_ld=yes
  case ${enable_threads} in
    "" | yes | posix) thread_file='posix' ;;
  esac
  tmake_file="t-slibgcc"
  case $target in
    *-*-linux* | frv-*-*linux* | *-*-kfreebsd*-gnu | *-*-kopensolaris*-gnu)
      :;;
    *-*-gnu*)
      native_system_header_dir=/include
      ;;
  esac
  # Linux C libraries selection switch: glibc / uclibc / bionic.
  # uclibc and bionic aren't usable for GNU/Hurd and neither for GNU/k*BSD.
  case $target in
    *linux*)
      tm_p_file="${tm_p_file} linux-protos.h"
      tmake_file="${tmake_file} t-linux"
      extra_objs="${extra_objs} linux.o"
      extra_options="${extra_options} linux.opt"
      ;;
  esac
  case $target in
    *-*-*android*)
      tm_defines="$tm_defines DEFAULT_LIBC=LIBC_BIONIC"
      ;;
    *-*-*uclibc* | *-*-uclinuxfdpiceabi)
      tm_defines="$tm_defines DEFAULT_LIBC=LIBC_UCLIBC"
      ;;
    *-*-*musl*)
      tm_defines="$tm_defines DEFAULT_LIBC=LIBC_MUSL"
      ;;
    *)
      tm_defines="$tm_defines DEFAULT_LIBC=LIBC_GLIBC"
      ;;
  esac
  # Assume that glibc or uClibc or Bionic are being used and so __cxa_atexit
  # is provided.
  default_use_cxa_atexit=yes
  use_gcc_tgmath=no
  use_gcc_stdint=wrap
  # Enable compilation for Android by default for *android* targets.
  case $target in
    *-*-*android*)
      tm_defines="$tm_defines ANDROID_DEFAULT=1"
      ;;
    *)
      tm_defines="$tm_defines ANDROID_DEFAULT=0"
      ;;
  esac
  c_target_objs="${c_target_objs} glibc-c.o"
  cxx_target_objs="${cxx_target_objs} glibc-c.o"
  tmake_file="${tmake_file} t-glibc"
  target_has_targetcm=yes
  case $target in
    *-*-*uclibc* | *-*-uclinuxfdpiceabi)
      ;;
    *)
      # Linux targets always support .init_array.
      gcc_cv_initfini_array=yes
      ;;
  esac
  case $target in
<<<<<<< HEAD
    *linux*)
      rust_target_objs="${rust_target_objs} linux-rust.o"
      target_has_targetrustm=yes
=======
    *-*-*linux*)
      d_target_objs="${d_target_objs} linux-d.o"
      target_has_targetdm=yes
      ;;
    *-*-kfreebsd*-gnu)
      d_target_objs="${d_target_objs} kfreebsd-d.o"
      target_has_targetdm=yes
      ;;
    *-*-kopensolaris*-gnu)
      d_target_objs="${d_target_objs} kopensolaris-d.o"
      target_has_targetdm=yes
      ;;
    *-*-gnu*)
      d_target_objs="${d_target_objs} gnu-d.o"
      target_has_targetdm=yes
>>>>>>> e7310e24
      ;;
  esac
  ;;
*-*-netbsd*)
  tm_p_file="${tm_p_file} netbsd-protos.h"
  tmake_file="t-netbsd t-slibgcc"
  extra_objs="${extra_objs} netbsd.o"
  d_target_objs="${d_target_objs} netbsd-d.o"
  gas=yes
  gnu_ld=yes
  use_gcc_stdint=wrap
  case ${enable_threads} in
    "" | yes | posix) thread_file='posix' ;;
  esac
  nbsd_tm_file="netbsd.h netbsd-stdint.h netbsd-elf.h"
  default_use_cxa_atexit=yes
  target_has_targetdm=yes
  case ${target} in
    arm*-* | i[34567]86-* | powerpc*-* | sparc*-* | x86_64-*)
      default_gnu_indirect_function=yes
      ;;
  esac
  rust_target_objs="${rust_target_objs} netbsd-rust.o"
  target_has_targetrustm=yes
  ;;
*-*-openbsd*)
  tmake_file="t-openbsd"
  case ${enable_threads} in
    yes)
      thread_file='posix'
      ;;
  esac
  case ${target} in
    *-*-openbsd4.[3-9]|*-*-openbsd[5-9]*)
      default_use_cxa_atexit=yes
      ;;
  esac
  d_target_objs="${d_target_objs} openbsd-d.o"
  target_has_targetdm=yes
  rust_target_objs="${rust_target_objs} openbsd-rust.o"
  target_has_targetrustm=yes
  ;;
*-*-phoenix*)
  gas=yes
  gnu_ld=yes
  default_use_cxa_atexit=yes
  ;;
*-*-rtems*)
  case ${enable_threads} in
    "" | yes | rtems) thread_file='rtems' ;;
    posix) thread_file='posix' ;;
    no) ;;
    *)
      echo 'Unknown thread configuration for RTEMS'
      exit 1
      ;;
  esac
  tmake_file="${tmake_file} t-rtems"
  extra_options="${extra_options} rtems.opt"
  default_use_cxa_atexit=yes
  use_gcc_stdint=wrap
  ;;
*-*-uclinux*)
  extra_options="$extra_options gnu-user.opt"
  use_gcc_stdint=wrap
  case ${enable_threads} in
    "" | yes | posix) thread_file='posix' ;;
  esac
  tm_defines="$tm_defines DEFAULT_LIBC=LIBC_UCLIBC SINGLE_LIBC"
  ;;
*-*-rdos*)
  use_gcc_stdint=wrap
  ;;
*-*-solaris2*)
  # i?86-*-solaris2* needs to insert headers between cpu default and
  # Solaris 2 specific ones.
  sol2_tm_file_head="elfos.h ${cpu_type}/sysv4.h"
  sol2_tm_file_tail="${cpu_type}/sol2.h sol2.h"
  sol2_tm_file="${sol2_tm_file_head} ${sol2_tm_file_tail}"
  case ${target} in
    *-*-solaris2.1[1-9]*)
      # __cxa_atexit was introduced in Solaris 11.4.
      default_use_cxa_atexit=yes
      ;;
  esac
  use_gcc_stdint=wrap
  if test x$gnu_ld = xyes; then
    tm_file="usegld.h ${tm_file}"
  fi
  if test x$gas = xyes; then
    tm_file="usegas.h ${tm_file}"
  fi
  tm_p_file="${tm_p_file} sol2-protos.h"
  tmake_file="${tmake_file} t-sol2 t-slibgcc"
  c_target_objs="${c_target_objs} sol2-c.o"
  cxx_target_objs="${cxx_target_objs} sol2-c.o sol2-cxx.o"
  d_target_objs="${d_target_objs} sol2-d.o"
  extra_objs="${extra_objs} sol2.o sol2-stubs.o"
  extra_options="${extra_options} sol2.opt"
  case ${enable_threads}:${have_pthread_h}:${have_thread_h} in
    "":yes:* | yes:yes:* )
      thread_file=posix
      ;;
  esac
  target_has_targetdm=yes
  rust_target_objs="${rust_target_objs} sol2-rust.o"
  target_has_targetrustm=yes
  ;;
*-*-*vms*)
  extra_options="${extra_options} vms/vms.opt"
  xmake_file=vms/x-vms
  tmake_file="vms/t-vms t-slibgcc"
  extra_objs="vms.o"
  target_gtfiles="$target_gtfiles \$(srcdir)/config/vms/vms.cc"
  tm_p_file="${tm_p_file} vms/vms-protos.h"
  xm_file="vms/xm-vms.h"
  c_target_objs="vms-c.o"
  cxx_target_objs="vms-c.o"
  fortran_target_objs="vms-f.o"
  use_gcc_stdint=provide
  tm_file="${tm_file} vms/vms-stdint.h"
  if test x$gnu_ld != xyes; then
    # Build wrappers for native case.
    extra_programs="ld\$(exeext) ar\$(exeext)"
    tmake_file="$tmake_file vms/t-vmsnative"
  fi
  ;;
*-*-vxworks*)
  tmake_file=t-vxworks
  xm_defines=POSIX

  extra_options="${extra_options} vxworks.opt"
  extra_objs="$extra_objs vxworks.o"

  c_target_objs="${c_target_objs} vxworks-c.o"
  cxx_target_objs="${cxx_target_objs} vxworks-c.o"
  extra_headers="${extra_headers} ../vxworks/vxworks-predef.h"
  target_has_targetcm="yes"

<<<<<<< HEAD
  rust_target_objs="${rust_target_objs} vxworks-rust.o"
  target_has_targetrustm=yes
=======
  extra_gcc_objs="vxworks-driver.o"
>>>>>>> e7310e24

  # This private header exposes a consistent interface for checks on
  # the VxWorks version our runtime header files need to perform, based on
  # what the system headers adverstise:

  extra_headers="${extra_headers} ../vxworks/_vxworks-versions.h"

  # Starting from VxWorks 7, the system comes with a Dinkumware
  # environment which requires the inclusion of "yvals.h" before other
  # system headers.  We provide wrapped versions of a few headers to
  # accomodate such constraints:

  extra_headers="${extra_headers} ../vxworks/_yvals.h"
  extra_headers="${extra_headers} ../vxworks/_yvals-wrapper.h"

  extra_headers="${extra_headers} ../vxworks/math.h ../vxworks/complex.h"
  extra_headers="${extra_headers} ../vxworks/inttypes.h ../vxworks/setjmp.h"

  # We provide (a tailored version of) stdint.h
  tm_file="${tm_file} vxworks-stdint.h"
  use_gcc_stdint=provide

  case ${enable_threads} in
    no) ;;
    "" | yes | vxworks) thread_file='vxworks' ;;
    *) echo 'Unknown thread configuration for VxWorks'; exit 1 ;;
  esac

  # A few common macro definitions conveying general characteristics
  # of the configuration at hand. Note that by VxWorks 7, we mean the
  # the SR6xx major update or beyond in vendor parlance:

  case $target in
    *-*-vxworks7*)
      tm_defines="$tm_defines TARGET_VXWORKS7=1"
      ;;
  esac
  case $target in
    *64-*-vxworks*)
      tm_defines="$tm_defines TARGET_VXWORKS64=1"
      ;;
  esac

  # Then a few build configuration controls for VxWorks 7, which
  # has specificities on top of which we aim to provide more complete
  # C++ support:

  case $target in
    *-*-vxworks7*)
      # VxWorks 7 always has init/fini_array support and it is simpler to
      # just leverage this, sticking to what the system toolchain does:
      gcc_cv_initfini_array=yes
      ;;
  esac
  ;;
*-*-elf|arc*-*-elf*)
  # Assume that newlib is being used and so __cxa_atexit is provided.
  default_use_cxa_atexit=yes
  use_gcc_stdint=wrap

  case "${with_newlib}-${with_headers}" in
  no-no) use_gcc_stdint=provide ;;
  *) ;;
  esac
  ;;
esac

case ${target} in
aarch64*-*-elf | aarch64*-*-fuchsia* | aarch64*-*-rtems*)
	tm_file="${tm_file} elfos.h newlib-stdint.h"
	tm_file="${tm_file} aarch64/aarch64-elf.h aarch64/aarch64-errata.h aarch64/aarch64-elf-raw.h"
	tmake_file="${tmake_file} aarch64/t-aarch64"
	case $target in
	aarch64-*-elf*)
		use_gcc_stdint=wrap
		;;
        aarch64-*-fuchsia*)
                tm_file="${tm_file} fuchsia.h"
                ;;
	aarch64-*-rtems*)
		tm_file="${tm_file} aarch64/rtems.h rtems.h"
		;;
	esac
	case $target in
	aarch64_be-*)
		tm_defines="${tm_defines} TARGET_BIG_ENDIAN_DEFAULT=1"
		;;
	esac
	aarch64_multilibs="${with_multilib_list}"
	if test "$aarch64_multilibs" = "default"; then
		aarch64_multilibs="lp64,ilp32"
	fi
	aarch64_multilibs=`echo $aarch64_multilibs | sed -e 's/,/ /g'`
	for aarch64_multilib in ${aarch64_multilibs}; do
		case ${aarch64_multilib} in
		ilp32 | lp64 )
			TM_MULTILIB_CONFIG="${TM_MULTILIB_CONFIG},${aarch64_multilib}"
			;;
		*)
			echo "--with-multilib-list=${aarch64_multilib} not supported."
			exit 1
		esac
	done
	TM_MULTILIB_CONFIG=`echo $TM_MULTILIB_CONFIG | sed 's/^,//'`
	;;
aarch64*-*-freebsd*)
	tm_file="${tm_file} elfos.h ${fbsd_tm_file}"
	tm_file="${tm_file} aarch64/aarch64-elf.h aarch64/aarch64-errata.h aarch64/aarch64-freebsd.h"
	tmake_file="${tmake_file} aarch64/t-aarch64 aarch64/t-aarch64-freebsd"
	tm_defines="${tm_defines}  TARGET_DEFAULT_ASYNC_UNWIND_TABLES=1"
	;;
aarch64*-*-netbsd*)
	tm_file="${tm_file} elfos.h ${nbsd_tm_file}"
	tm_file="${tm_file} aarch64/aarch64-elf.h aarch64/aarch64-errata.h aarch64/aarch64-netbsd.h"
	tmake_file="${tmake_file} aarch64/t-aarch64 aarch64/t-aarch64-netbsd"
	extra_options="${extra_options} netbsd.opt netbsd-elf.opt"
	;;
aarch64*-*-linux*)
	tm_file="${tm_file} elfos.h gnu-user.h linux.h glibc-stdint.h"
	tm_file="${tm_file} aarch64/aarch64-elf.h aarch64/aarch64-errata.h aarch64/aarch64-linux.h"
	tmake_file="${tmake_file} aarch64/t-aarch64 aarch64/t-aarch64-linux"
	tm_defines="${tm_defines}  TARGET_DEFAULT_ASYNC_UNWIND_TABLES=1"
	case $target in
	aarch64_be-*)
		tm_defines="${tm_defines} TARGET_BIG_ENDIAN_DEFAULT=1"
		;;
	esac
	aarch64_multilibs="${with_multilib_list}"
	if test "$aarch64_multilibs" = "default"; then
		# TODO: turn on ILP32 multilib build after its support is mature.
		# aarch64_multilibs="lp64,ilp32"
		aarch64_multilibs="lp64"
	fi
	aarch64_multilibs=`echo $aarch64_multilibs | sed -e 's/,/ /g'`
	for aarch64_multilib in ${aarch64_multilibs}; do
		case ${aarch64_multilib} in
		ilp32 | lp64 )
			TM_MULTILIB_CONFIG="${TM_MULTILIB_CONFIG},${aarch64_multilib}"
			;;
		*)
			echo "--with-multilib-list=${aarch64_multilib} not supported."
			exit 1
		esac
	done
	TM_MULTILIB_CONFIG=`echo $TM_MULTILIB_CONFIG | sed 's/^,//'`
	;;
aarch64*-wrs-vxworks*)
        tm_file="${tm_file} elfos.h aarch64/aarch64-elf.h"
        tm_file="${tm_file} vx-common.h vxworks.h aarch64/aarch64-vxworks.h"
        tmake_file="${tmake_file} aarch64/t-aarch64 aarch64/t-aarch64-vxworks"
        ;;
alpha*-*-linux*)
	tm_file="elfos.h ${tm_file} alpha/elf.h alpha/linux.h alpha/linux-elf.h glibc-stdint.h"
	tmake_file="${tmake_file} alpha/t-linux alpha/t-alpha"
	extra_options="${extra_options} alpha/elf.opt"
	;;
alpha*-*-netbsd*)
	tm_file="elfos.h ${tm_file} ${nbsd_tm_file} alpha/elf.h alpha/netbsd.h"
	tmake_file="${tmake_file} alpha/t-alpha"
	extra_options="${extra_options} netbsd.opt netbsd-elf.opt \
		       alpha/elf.opt"
	;;
alpha*-*-openbsd*)
	tm_defines="${tm_defines} OBSD_HAS_DECLARE_FUNCTION_NAME OBSD_HAS_DECLARE_FUNCTION_SIZE OBSD_HAS_DECLARE_OBJECT"
	tm_file="elfos.h alpha/alpha.h alpha/elf.h openbsd.h openbsd-stdint.h alpha/openbsd.h openbsd-libpthread.h"
	tmake_file="${tmake_file} alpha/t-alpha"
	extra_options="${extra_options} openbsd.opt alpha/elf.opt"
	# default x-alpha is only appropriate for dec-osf.
	;;
alpha*-dec-*vms*)
	tm_file="${tm_file} vms/vms.h alpha/vms.h"
	tmake_file="${tmake_file} alpha/t-vms alpha/t-alpha"
	;;
arc*-*-elf*)
	tm_file="arc/arc-arch.h elfos.h newlib-stdint.h arc/elf.h ${tm_file}"
	tmake_file="arc/t-multilib arc/t-arc"
	extra_gcc_objs="driver-arc.o"
	if test "x$with_cpu" != x; then
		tm_defines="${tm_defines} TARGET_CPU_BUILD=PROCESSOR_$with_cpu"
	fi
	if test x${with_endian} = x; then
		case ${target} in
		arc*be-*-* | arc*eb-*-*)	with_endian=big ;;
		*)				with_endian=little ;;
		esac
	fi
	case ${with_endian} in
	big|little)		;;
	*)	echo "with_endian=${with_endian} not supported."; exit 1 ;;
	esac
	case ${with_endian} in
	big*)	tm_file="arc/big.h ${tm_file}"
	esac
	;;
arc*-*-linux*)
	tm_file="arc/arc-arch.h elfos.h gnu-user.h linux.h linux-android.h glibc-stdint.h arc/linux.h ${tm_file}"
	tmake_file="${tmake_file} arc/t-multilib-linux arc/t-arc"
	extra_gcc_objs="driver-arc.o"
	if test "x$with_cpu" != x; then
		tm_defines="${tm_defines} TARGET_CPU_BUILD=PROCESSOR_$with_cpu"
	fi
	if test x${with_endian} = x; then
		case ${target} in
		arc*be-*-* | arc*eb-*-*)	with_endian=big ;;
		*)				with_endian=little ;;
		esac
	fi
	case ${with_endian} in
	big|little)		;;
	*)	echo "with_endian=${with_endian} not supported."; exit 1 ;;
	esac
	case ${with_endian} in
	big*)	tm_file="arc/big.h ${tm_file}"
	esac
	# Force .init_array support.  The configure script cannot always
	# automatically detect that GAS supports it, yet we require it.
	gcc_cv_initfini_array=yes
	;;
arm-wrs-vxworks7*)
	# We only support VxWorks 7 now on ARM, post SR600.  Pre SR600
	# VxWorks 7 was transitory and major versions prior to 7 were based
	# on long deprecated ABI, not supported at all any more regardless
	# of VxWorks.
	extra_options="${extra_options} arm/vxworks.opt"
	tmake_file="${tmake_file} arm/t-arm arm/t-vxworks arm/t-bpabi"
	tm_file="elfos.h arm/elf.h arm/bpabi.h arm/aout.h ${tm_file}"
	tm_file="${tm_file} vx-common.h vxworks.h arm/vxworks.h"
	target_cpu_cname="generic-armv7-a"
	need_64bit_hwint=yes
	;;
arm*-*-freebsd*)                # ARM FreeBSD EABI
	tm_file="elfos.h ${fbsd_tm_file} arm/elf.h"
	case $target in
	arm*b-*-freebsd*)
	    tm_defines="${tm_defines} TARGET_BIG_ENDIAN_DEFAULT=1"
	    ;;
	esac
	tmake_file="${tmake_file} arm/t-arm arm/t-bpabi"
	tm_file="${tm_file} arm/bpabi.h arm/freebsd.h arm/aout.h arm/arm.h"
	case $target in
	armv6*-*-freebsd*)
	    target_cpu_cname="arm1176jzf-s"
            if test $fbsd_major -ge 11; then
               tm_defines="${tm_defines} TARGET_FREEBSD_ARM_HARD_FLOAT=1"
            fi
	    ;;
	armv7*-*-freebsd*)
	    target_cpu_cname="generic-armv7-a"
	    tm_defines="${tm_defines} TARGET_FREEBSD_ARM_HARD_FLOAT=1"
	    ;;
	*)
	    target_cpu_cname="arm9"
	    ;;
	esac
	with_tls=${with_tls:-gnu}
	;;
arm*-*-netbsdelf*)
	target_cpu_cname="strongarm"
	tmake_file="${tmake_file} arm/t-arm"
	tm_file="elfos.h ${nbsd_tm_file} arm/elf.h"
	extra_options="${extra_options} netbsd.opt netbsd-elf.opt"
	case ${target} in
	arm*eb-*) tm_defines="${tm_defines} TARGET_BIG_ENDIAN_DEFAULT=1" ;;
	esac
	case ${target} in
	arm*-*-netbsdelf-*eabi*)
	    tm_file="$tm_file arm/bpabi.h arm/netbsd-elf.h arm/netbsd-eabi.h"
	    tmake_file="$tmake_file arm/t-bpabi arm/t-netbsdeabi"
	    ;;
	*)
	    tm_file="$tm_file arm/netbsd-elf.h"
	    tmake_file="$tmake_file arm/t-netbsd"
	    ;;
	esac
	tm_file="${tm_file} arm/aout.h arm/arm.h"
	case ${target} in
	arm*-*-netbsdelf-*eabihf*)
	    # Hard-float requires at least Arm v5te
	    target_cpu_cname="arm10e"
	    tm_defines="${tm_defines} TARGET_DEFAULT_FLOAT_ABI=ARM_FLOAT_ABI_HARD"
	    ;;
	esac
	case ${target} in
	armv6*) target_cpu_cname="arm1176jzf-s";;
	armv7*) target_cpu_cname="generic-armv7-a";;
	esac
	;;
arm*-*-linux-* | arm*-*-uclinuxfdpiceabi)
	tm_file="elfos.h gnu-user.h linux.h linux-android.h glibc-stdint.h arm/elf.h arm/linux-gas.h arm/linux-elf.h"
	extra_options="${extra_options} linux-android.opt"
	case $target in
	arm*b-*-linux*)
	    tm_defines="${tm_defines} TARGET_BIG_ENDIAN_DEFAULT=1"
	    ;;
	esac
	tmake_file="${tmake_file} arm/t-arm arm/t-arm-elf arm/t-bpabi arm/t-linux-eabi"
	tm_file="$tm_file arm/bpabi.h arm/linux-eabi.h arm/aout.h arm/arm.h"
	case $target in
	arm*-*-uclinuxfdpiceabi)
	    tm_file="$tm_file arm/uclinuxfdpiceabi.h"
	    ;;
	esac
	# Define with_float to "hard" if not already defined and
	# target name ends with "hf"
	case $target:$with_float in
	arm*-*-*hf:)
	    with_float=hard
	    ;;
	esac
	# Generation of floating-point instructions requires at least ARMv5te.
	if [ "$with_float" = "hard" -o "$with_float" = "softfp" ] ; then
	    target_cpu_cname="arm10e"
	else
	    target_cpu_cname="arm10tdmi"
	fi
	# Define multilib configuration for arm-linux-androideabi.
	case ${target} in
	*-androideabi)
	    tmake_file="$tmake_file arm/t-linux-androideabi"
	    ;;
	esac
	# The EABI requires the use of __cxa_atexit.
	default_use_cxa_atexit=yes
	with_tls=${with_tls:-gnu}
	;;
arm*-*-uclinux*eabi*)		# ARM ucLinux
	tm_file="elfos.h arm/unknown-elf.h arm/elf.h arm/linux-gas.h arm/uclinux-elf.h glibc-stdint.h"
	tmake_file="${tmake_file} arm/t-arm arm/t-arm-elf arm/t-bpabi"
	tm_file="$tm_file arm/bpabi.h arm/uclinux-eabi.h arm/aout.h arm/arm.h"
	target_cpu_cname="arm7tdmi"
	# The EABI requires the use of __cxa_atexit.
	default_use_cxa_atexit=yes
	;;
arm*-*-phoenix*)
	tm_file="elfos.h arm/unknown-elf.h arm/elf.h arm/bpabi.h"
	tm_file="${tm_file} newlib-stdint.h phoenix.h"
	tm_file="${tm_file} arm/aout.h arm/arm.h"
	tmake_file="${tmake_file} arm/t-arm arm/t-bpabi arm/t-phoenix"
	target_cpu_cname="arm7tdmi"
	;;
arm*-*-eabi* | arm*-*-symbianelf* | arm*-*-rtems* | arm*-*-fuchsia*)
	case ${target} in
	arm*eb-*-eabi*)
	  tm_defines="${tm_defines} TARGET_BIG_ENDIAN_DEFAULT=1"
	esac
	default_use_cxa_atexit=yes
	tm_file="elfos.h arm/unknown-elf.h arm/elf.h arm/bpabi.h"
	tmake_file="${tmake_file} arm/t-arm arm/t-arm-elf"
	target_cpu_cname="arm7tdmi"
	case ${target} in
	arm*-*-eabi*)
	  tm_file="$tm_file newlib-stdint.h"
	  tmake_file="${tmake_file} arm/t-bpabi"
	  use_gcc_stdint=wrap
	  ;;
	arm*-*-fuchsia*)
	  tm_file="${tm_file} fuchsia.h arm/fuchsia-elf.h glibc-stdint.h"
	  tmake_file="${tmake_file} arm/t-bpabi arm/t-fuchsia"
	  target_cpu_cname="generic-armv7-a"
	  ;;
	arm*-*-rtems*)
	  tm_file="${tm_file} arm/rtems.h rtems.h newlib-stdint.h"
	  tmake_file="${tmake_file} arm/t-bpabi arm/t-rtems"
	  ;;
	arm*-*-symbianelf*)
	  tm_file="${tm_file} arm/symbian.h"
	  # We do not include t-bpabi for Symbian OS because the system
	  # provides its own implementation of the BPABI functions.
	  tmake_file="${tmake_file} arm/t-symbian"
	  target_cpu_cname="arm10tdmi"
	  ;;
	esac
	tm_file="${tm_file} arm/aout.h arm/arm.h"
	;;
avr-*-*)
	tm_file="elfos.h avr/elf.h avr/avr-arch.h avr/avr.h avr/specs.h avr/avr-stdint.h"
	if test x${with_avrlibc} != xno; then
	    tm_file="${tm_file} ${cpu_type}/avrlibc.h"
	    tm_defines="${tm_defines} WITH_AVRLIBC"
	fi
	# Work out avr_double_comparison which is 2 or 3 and is used in
	# target hook FLOAT_LIB_COMPARE_RETURNS_BOOL to determine whether
	# DFmode comparisons return 3-state or 2-state results.
	case y${with_double_comparison} in
	    y | ytristate)
		avr_double_comparison=3
		;;
	    ybool | ylibf7)
		avr_double_comparison=2
		;;
	    *)
		echo "Error: --with-double-comparison= can only be used with: 'tristate', 'bool', 'libf7'" 1>&2
		exit 1
		;;
	esac
	case "y${with_libf7}" in
	    yno)
		# avr_double_comparison as set above.
		;;
	    ylibgcc)
		avr_double_comparison=2
		tm_defines="${tm_defines} WITH_LIBF7_LIBGCC"
		;;
	    y | yyes | ymath-symbols)
		avr_double_comparison=2
		tm_defines="${tm_defines} WITH_LIBF7_LIBGCC"
		tm_defines="${tm_defines} WITH_LIBF7_MATH"
		tm_defines="${tm_defines} WITH_LIBF7_MATH_SYMBOLS"
		;;
	    ymath)
		avr_double_comparison=2
		tm_defines="${tm_defines} WITH_LIBF7_LIBGCC"
		tm_defines="${tm_defines} WITH_LIBF7_MATH"
		;;
	    *)
		echo "Error: --with-libf7=${with_libf7} but can only be used with: 'libgcc', 'math', 'math-symbols', 'yes', 'no'" 1>&2
		exit 1
		;;
	esac
	tm_defines="${tm_defines} WITH_DOUBLE_COMPARISON=${avr_double_comparison}"
	case y${with_double} in
	    y32)
		avr_double=32
		tm_defines="${tm_defines} HAVE_DOUBLE32"
		;;
	    y64)
		avr_double=64
		tm_defines="${tm_defines} HAVE_DOUBLE64"
		;;
	    y64,32)
		avr_double=64
		avr_double_multilib=1
		tm_defines="${tm_defines} HAVE_DOUBLE32"
		tm_defines="${tm_defines} HAVE_DOUBLE64"
		tm_defines="${tm_defines} HAVE_DOUBLE_MULTILIB"
		;;
	    y | y32,64)
		avr_double=32
		avr_double_multilib=1
		tm_defines="${tm_defines} HAVE_DOUBLE32"
		tm_defines="${tm_defines} HAVE_DOUBLE64"
		tm_defines="${tm_defines} HAVE_DOUBLE_MULTILIB"
		;;
	    *)
		echo "Error: --with-double= can only be used with: '32', '32,64', '64,32', '64'" 1>&2
		exit 1
		;;
	esac
	case y${with_long_double} in
	    y32)
		avr_long_double=32
		tm_defines="${tm_defines} HAVE_LONG_DOUBLE32"
		;;
	    y64)
		avr_long_double=64
		tm_defines="${tm_defines} HAVE_LONG_DOUBLE64"
		;;
	    y | y64,32)
		avr_long_double=64
		avr_long_double_multilib=1
		tm_defines="${tm_defines} HAVE_LONG_DOUBLE32"
		tm_defines="${tm_defines} HAVE_LONG_DOUBLE64"
		tm_defines="${tm_defines} HAVE_LONG_DOUBLE_MULTILIB"
		;;
	    y32,64)
		avr_long_double=32
		avr_long_double_multilib=1
		tm_defines="${tm_defines} HAVE_LONG_DOUBLE32"
		tm_defines="${tm_defines} HAVE_LONG_DOUBLE64"
		tm_defines="${tm_defines} HAVE_LONG_DOUBLE_MULTILIB"
		;;
	    ydouble)
		avr_long_double=${avr_double}
		tm_defines="${tm_defines} HAVE_LONG_DOUBLE_IS_DOUBLE"
		if test y${avr_double_multilib} = y1; then
		    tm_defines="${tm_defines} HAVE_LONG_DOUBLE32"
		    tm_defines="${tm_defines} HAVE_LONG_DOUBLE64"
		else
		    tm_defines="${tm_defines} HAVE_LONG_DOUBLE${avr_long_double}"
		fi
		;;
	    *)
		echo "Error: --with-long_double= can only be used with: '32', '32,64', '64,32', '64', 'double'" 1>&2
		exit 1
		;;
	esac
	if test ${avr_long_double}x${avr_long_double_multilib}y${avr_double_multilib}z = 32xy1z; then
	    if test y${with_long_double} != ydouble; then
		echo "Error: --with-double=${with_double} requests a multilib for double, but long double is always 32 bits wide due to --with-long-double=${with_long_double}" 1>&2
		exit 1
	    fi
	fi
	if test ${avr_double}x${avr_long_double_multilib}y${avr_double_multilib}z = 64x1yz; then
	    echo "Error: --with-long-double=${with_long_double} requests a multilib for long double, but double is always 64 bits wide due to --with-double=64" 1>&2
	    exit 1
	fi
	if test y${avr_double}${avr_long_double} = y6432; then
	    echo "Error: double default of 64 bits from --with-double=${with_double} conflicts with default of 32 bits for long double from --with-long-double=${with_long_double}" 1>&2
	    exit 1
	fi
	tm_defines="${tm_defines} WITH_DOUBLE${avr_double}"
	tm_defines="${tm_defines} WITH_LONG_DOUBLE${avr_long_double}"
	tmake_file="${tmake_file} avr/t-avr avr/t-multilib"
	use_gcc_stdint=wrap
	extra_gcc_objs="driver-avr.o avr-devices.o"
	extra_objs="avr-devices.o avr-log.o"
	;;
bfin*-elf*)
	tm_file="${tm_file} elfos.h newlib-stdint.h bfin/elf.h"
	tmake_file=bfin/t-bfin-elf
	use_collect2=no
	;;
bfin*-uclinux*)
	tm_file="${tm_file} elfos.h bfin/elf.h gnu-user.h linux.h glibc-stdint.h bfin/uclinux.h"
	tmake_file=bfin/t-bfin-uclinux
	use_collect2=no
	;;
bfin*-linux-uclibc*)
	tm_file="${tm_file} elfos.h bfin/elf.h gnu-user.h linux.h glibc-stdint.h bfin/linux.h ./linux-sysroot-suffix.h"
	tmake_file="${tmake_file} bfin/t-bfin-linux"
	use_collect2=no
	;;
bfin*-rtems*)
	tm_file="${tm_file} elfos.h bfin/elf.h bfin/rtems.h rtems.h newlib-stdint.h"
	tmake_file="${tmake_file} bfin/t-rtems"
	;;
bfin*-*)
	tm_file="${tm_file} elfos.h newlib-stdint.h bfin/elf.h"
	use_collect2=no
	use_gcc_stdint=wrap
	;;
bpf-*-*)
        tm_file="elfos.h ${tm_file}"
        tmake_file="${tmake_file} bpf/t-bpf"
        use_collect2=no
        extra_headers="bpf-helpers.h"
        use_gcc_stdint=provide
        extra_objs="coreout.o"
        target_gtfiles="$target_gtfiles \$(srcdir)/config/bpf/coreout.cc"
        ;;
cris-*-elf | cris-*-none)
	tm_file="elfos.h newlib-stdint.h ${tm_file}"
	tmake_file="cris/t-cris cris/t-elfmulti"
	gas=yes
	extra_options="${extra_options} cris/elf.opt"
	use_gcc_stdint=wrap
	;;
csky-*-*)
	if test x${with_endian} != x; then
	    case ${with_endian} in
		big|little)		;;
		*)
		    echo "with_endian=${with_endian} not supported."
		    exit 1
		    ;;
	    esac
	fi
	if test x${with_float} != x; then
	    case ${with_float} in
		soft | hard) ;;
		*) echo
		    "Unknown floating point type used in --with-float=$with_float"
		    exit 1
		    ;;
	    esac
	fi
	tm_file="csky/csky.h"
	md_file="csky/csky.md"
	out_file="csky/csky.cc"
	tm_p_file="${tm_p_file} csky/csky-protos.h"
	extra_options="${extra_options} csky/csky_tables.opt"

	if test x${enable_tpf_debug} = xyes; then
	    tm_defines="${tm_defines} ENABLE_TPF_DEBUG"
	fi

	case ${target} in
	    csky-*-elf*)
		tm_file="elfos.h newlib-stdint.h ${tm_file} csky/csky-elf.h"
		tmake_file="csky/t-csky csky/t-csky-elf"
		default_use_cxa_atexit=no
		use_gcc_stdint=wrap
		;;
	    csky-*-linux*)
		tm_file="elfos.h gnu-user.h linux.h glibc-stdint.h ${tm_file} csky/csky-linux-elf.h"
		tmake_file="${tmake_file} csky/t-csky csky/t-csky-linux"

		case ${target} in
		    csky-*-linux-gnu*)
			tm_defines="$tm_defines DEFAULT_LIBC=LIBC_GLIBC"
			# Force .init_array support.  The configure script cannot always
			# automatically detect that GAS supports it, yet we require it.
			gcc_cv_initfini_array=yes
			;;
		    csky-*-linux-uclibc*)
			tm_defines="$tm_defines DEFAULT_LIBC=LIBC_UCLIBC"
			default_use_cxa_atexit=no
			;;
		    *)
			echo "Unknown target $target"
			exit 1
			;;
		esac
		;;
	    *)
		echo "Unknown target $target"
		exit 1
		;;
	esac
	;;
epiphany-*-elf | epiphany-*-rtems*)
	tm_file="elfos.h ${tm_file}"
	tmake_file="${tmake_file} epiphany/t-epiphany"
	case ${target} in
	epiphany-*-rtems*)
	  tm_file="${tm_file} epiphany/rtems.h rtems.h newlib-stdint.h"
	  ;;
	*)
	  tm_file="${tm_file} newlib-stdint.h"
	  ;;
	esac
	extra_options="${extra_options} fused-madd.opt"
	extra_objs="${extra_objs} mode-switch-use.o resolve-sw-modes.o"
	tm_defines="${tm_defines} EPIPHANY_STACK_OFFSET=${with_stack_offset:-8}"
	extra_headers="epiphany_intrinsics.h"
	;;
fr30-*-elf)
	tm_file="elfos.h newlib-stdint.h ${tm_file}"
	;;
frv-*-elf)
	tm_file="elfos.h newlib-stdint.h ${tm_file}"
	tmake_file=frv/t-frv
	;;
frv-*-*linux*)
	tm_file="elfos.h ${tm_file} \
	         gnu-user.h linux.h glibc-stdint.h frv/linux.h"
	tmake_file="${tmake_file} frv/t-frv frv/t-linux"
	;;
ft32-*-elf)
	gas=yes
	gnu_ld=yes
	tm_file="elfos.h newlib-stdint.h ${tm_file}"
	tmake_file="${tmake_file} ft32/t-ft32"
	;;
amdgcn-*-amdhsa)
	tm_file="elfos.h gcn/gcn-hsa.h gcn/gcn.h newlib-stdint.h"
	tmake_file="gcn/t-gcn-hsa"
	native_system_header_dir=/include
	extra_modes=gcn/gcn-modes.def
	extra_objs="${extra_objs} gcn-tree.o"
	extra_gcc_objs="driver-gcn.o"
	case "$host" in
	x86_64*-*-linux-gnu )
		if test "$ac_cv_search_dlopen" != no; then
			extra_programs="${extra_programs} gcn-run\$(exeext)"
		fi
		;;
	esac
	if test x$enable_as_accelerator = xyes; then
		extra_programs="${extra_programs} mkoffload\$(exeext)"
		tm_file="${tm_file} gcn/offload.h"
	fi
	# Force .init_array support.
	gcc_cv_initfini_array=yes
	thread_file=gcn
	;;
moxie-*-elf)
	gas=yes
	gnu_ld=yes
	tm_file="elfos.h newlib-stdint.h ${tm_file}"
	tmake_file="${tmake_file} moxie/t-moxie"
	;;
moxie-*-uclinux*)
	gas=yes
	gnu_ld=yes
	tm_file="elfos.h ${tm_file} gnu-user.h linux.h glibc-stdint.h moxie/uclinux.h"
	tmake_file="${tmake_file} moxie/t-moxie"
	;;
moxie-*-rtems*)
	tmake_file="${tmake_file} moxie/t-moxie"
	tm_file="moxie/moxie.h elfos.h moxie/rtems.h rtems.h newlib-stdint.h"
	;;
moxie-*-moxiebox*)
	gas=yes
	gnu_ld=yes
	tm_file="${tm_file} elfos.h moxie/moxiebox.h newlib-stdint.h"
	tmake_file="${tmake_file} moxie/t-moxiebox"
	;;
h8300-*-elf*)
	tmake_file="h8300/t-h8300"
	tm_file="h8300/h8300.h elfos.h newlib-stdint.h h8300/elf.h"
	;;
h8300-*-linux*)
	tmake_file="${tmake_file} h8300/t-h8300 h8300/t-linux"
	tm_file="h8300/h8300.h elfos.h gnu-user.h linux.h glibc-stdint.h h8300/linux.h"
	;;
hppa*64*-*-linux*)
	target_cpu_default="MASK_PA_11|MASK_PA_20"
	tm_file="pa/pa64-start.h ${tm_file} elfos.h gnu-user.h linux.h \
		 glibc-stdint.h pa/pa-linux.h pa/pa64-regs.h pa/pa-64.h \
		 pa/pa64-linux.h"
	tmake_file="${tmake_file} pa/t-pa pa/t-linux"
	d_target_objs="${d_target_objs} pa-d.o"
	gas=yes gnu_ld=yes
	;;
hppa*-*-linux*)
	target_cpu_default="MASK_PA_11|MASK_NO_SPACE_REGS|MASK_CALLER_COPIES"
	tm_file="${tm_file} elfos.h gnu-user.h linux.h glibc-stdint.h pa/pa-linux.h \
		 pa/pa32-regs.h pa/pa32-linux.h"
	tmake_file="${tmake_file} pa/t-pa pa/t-linux"
	d_target_objs="${d_target_objs} pa-d.o"
	;;
hppa*-*-openbsd*)
	target_cpu_default="MASK_PA_11"
	tm_file="${tm_file} elfos.h openbsd.h openbsd-stdint.h openbsd-libpthread.h \
		 pa/pa-openbsd.h pa/pa32-regs.h pa/pa32-openbsd.h"
	extra_options="${extra_options} openbsd.opt"
	tmake_file="pa/t-pa"
	d_target_objs="${d_target_objs} pa-d.o"
	gas=yes
	gnu_ld=yes
	;;
hppa*-*-netbsd*)
	target_cpu_default="MASK_PA_11|MASK_NO_SPACE_REGS"
	tm_file="${tm_file} elfos.h ${nbsd_tm_file} \
		 pa/pa-netbsd.h pa/pa32-regs.h pa/pa32-netbsd.h"
	tmake_file="${tmake_file}"
	tm_defines="${tm_defines} CHAR_FAST8=1 SHORT_FAST16=1"
	extra_options="${extra_options} netbsd.opt netbsd-elf.opt"
	;;
hppa*64*-*-hpux11*)
	target_cpu_default="MASK_PA_11|MASK_PA_20"
	if test x$gnu_ld = xyes
	then
		target_cpu_default="${target_cpu_default}|MASK_GNU_LD"
	fi
	tm_file="pa/pa64-start.h ${tm_file} elfos.h \
		 pa/pa64-regs.h pa/pa-hpux.h pa/pa-hpux1010.h \
		 pa/pa-hpux11.h"
	case ${target} in
	*-*-hpux11.[12]*)
		tm_file="${tm_file} pa/pa-hpux1111.h pa/pa-64.h pa/pa64-hpux.h"
		extra_options="${extra_options} pa/pa-hpux1111.opt"
		;;
	*-*-hpux11.[3-9]*)
		tm_file="${tm_file} pa/pa-hpux1131.h pa/pa-64.h pa/pa64-hpux.h"
		extra_options="${extra_options} pa/pa-hpux1131.opt"
		;;
	*)
		tm_file="${tm_file} pa/pa-64.h pa/pa64-hpux.h"
		;;
	esac
	extra_options="${extra_options} pa/pa-hpux.opt \
		       pa/pa-hpux1010.opt pa/pa64-hpux.opt hpux11.opt"
	tmake_file="pa/t-pa t-slibgcc"
	d_target_objs="${d_target_objs} pa-d.o"
	case x${enable_threads} in
	x | xyes | xposix )
		thread_file=posix
		;;
	esac
	gas=yes
	case ${target} in
	  *-*-hpux11.[01]*)
		use_gcc_stdint=provide
		tm_file="${tm_file} hpux-stdint.h"
		;;
	  *-*-hpux11.[23]*)
		use_gcc_stdint=wrap
		tm_file="${tm_file} hpux-stdint.h"
		;;
	esac
	;;
i[34567]86-*-darwin1[89]* | i[34567]86-*-darwin2*)
	echo "Error: 32bit target is not supported after Darwin17" 1>&2
	;;
i[34567]86-*-darwin*)
	need_64bit_isa=yes
	# Baseline choice for a machine that allows m64 support.
	with_cpu=${with_cpu:-core2}
	tmake_file="${tmake_file} ${cpu_type}/t-darwin32-biarch t-slibgcc"
	tm_file="${cpu_type}/darwin32-biarch.h ${tm_file} "
	;;
x86_64-*-darwin1[89]* | x86_64-*-darwin2*)
	# Only 64b from now
	tm_defines="${tm_defines} TARGET_64BIT_DEFAULT=(OPTION_MASK_ISA_64BIT|OPTION_MASK_ABI_64)"
	tm_defines="${tm_defines} TARGET_BI_ARCH=0"
	with_cpu=${with_cpu:-core2}
	tmake_file="${tmake_file} t-slibgcc"
	;;
x86_64-*-darwin*)
	with_cpu=${with_cpu:-core2}
	tmake_file="${tmake_file} ${cpu_type}/t-darwin64-biarch t-slibgcc"
	tm_file="${cpu_type}/darwin64-biarch.h ${tm_file} "
	;;
i[34567]86-*-elfiamcu)
	tm_file="${tm_file} i386/unix.h i386/att.h elfos.h newlib-stdint.h i386/iamcu.h"
	;;
i[34567]86-*-elf*)
	tm_file="${tm_file} i386/unix.h i386/att.h elfos.h newlib-stdint.h i386/i386elf.h"
	;;
x86_64-*-elf*)
	tm_file="${tm_file} i386/unix.h i386/att.h elfos.h newlib-stdint.h i386/i386elf.h i386/x86-64.h"
	;;
x86_64-*-rtems*)
	tm_file="${tm_file} i386/unix.h i386/att.h elfos.h newlib-stdint.h i386/i386elf.h i386/x86-64.h i386/rtemself.h rtems.h"
	;;
i[34567]86-*-rdos*)
    tm_file="${tm_file} i386/unix.h i386/att.h elfos.h newlib-stdint.h i386/i386elf.h i386/rdos.h"
    ;;
x86_64-*-rdos*)
    tm_file="${tm_file} i386/unix.h i386/att.h elfos.h newlib-stdint.h i386/i386elf.h i386/x86-64.h i386/rdos.h i386/rdos64.h"
    tmake_file="i386/t-i386elf t-svr4"
    ;;
i[34567]86-*-dragonfly*)
	tm_file="${tm_file} i386/unix.h i386/att.h elfos.h dragonfly.h dragonfly-stdint.h i386/dragonfly.h"
	tmake_file="${tmake_file} i386/t-crtstuff"
	;;
x86_64-*-dragonfly*)
	tm_file="${tm_file} i386/unix.h i386/att.h elfos.h dragonfly.h dragonfly-stdint.h i386/x86-64.h i386/dragonfly.h"
	tmake_file="${tmake_file} i386/t-crtstuff"
	;;
i[34567]86-*-freebsd*)
	tm_file="${tm_file} i386/unix.h i386/att.h elfos.h ${fbsd_tm_file} i386/freebsd.h"
	;;
x86_64-*-freebsd*)
	tm_file="${tm_file} i386/unix.h i386/att.h elfos.h ${fbsd_tm_file} i386/x86-64.h i386/freebsd.h i386/freebsd64.h"
	;;
i[34567]86-*-netbsdelf*)
	tm_file="${tm_file} i386/unix.h i386/att.h elfos.h ${nbsd_tm_file} i386/netbsd-elf.h"
	extra_options="${extra_options} netbsd.opt netbsd-elf.opt"
	;;
x86_64-*-netbsd*)
	tm_file="${tm_file} i386/unix.h i386/att.h elfos.h ${nbsd_tm_file} i386/x86-64.h i386/netbsd64.h"
	extra_options="${extra_options} netbsd.opt netbsd-elf.opt"
	;;
i[34567]86-*-openbsd*)
	tm_file="${tm_file} i386/unix.h i386/att.h elfos.h"
	tm_file="${tm_file} openbsd.h openbsd-stdint.h openbsd-libpthread.h i386/openbsdelf.h"
	extra_options="${extra_options} openbsd.opt"
	gas=yes
	gnu_ld=yes
	;;
x86_64-*-openbsd*)
	tm_file="${tm_file} i386/unix.h i386/att.h elfos.h"
	tm_file="${tm_file} openbsd.h openbsd-stdint.h openbsd-libpthread.h i386/x86-64.h i386/openbsdelf.h"
	extra_options="${extra_options} openbsd.opt"
	gas=yes
	gnu_ld=yes
	;;
i[34567]86-*-linux* | i[34567]86-*-kfreebsd*-gnu | i[34567]86-*-gnu* | i[34567]86-*-kopensolaris*-gnu)
			# Intel 80386's running GNU/*
			# with ELF format using glibc 2
	tm_file="${tm_file} i386/unix.h i386/att.h elfos.h gnu-user.h glibc-stdint.h"
	case ${target} in
	i[34567]86-*-linux*)
		tm_file="${tm_file} linux.h linux-android.h"
		extra_options="${extra_options} linux-android.opt"
		if test x$enable_targets = xall; then
			tm_file="${tm_file} i386/x86-64.h i386/gnu-user-common.h i386/gnu-user64.h i386/linux-common.h i386/linux64.h"
			tm_defines="${tm_defines} TARGET_BI_ARCH=1"
			tmake_file="${tmake_file} i386/t-linux64"
			x86_multilibs="${with_multilib_list}"
			if test "$x86_multilibs" = "default"; then
				x86_multilibs="m64,m32"
			fi
			x86_multilibs=`echo $x86_multilibs | sed -e 's/,/ /g'`
			for x86_multilib in ${x86_multilibs}; do
				case ${x86_multilib} in
				m32 | m64 | mx32)
					TM_MULTILIB_CONFIG="${TM_MULTILIB_CONFIG},${x86_multilib}"
					;;
				*)
					echo "--with-multilib-list=${x86_with_multilib} not supported."
					exit 1
				esac
			done
			TM_MULTILIB_CONFIG=`echo $TM_MULTILIB_CONFIG | sed 's/^,//'`
			need_64bit_isa=yes
			if test x$with_cpu = x; then
				if test x$with_cpu_64 = x; then
					with_cpu_64=generic
				fi
			else
				case " $x86_cpus $x86_archs $x86_64_archs " in
				*" $with_cpu "*)
					;;
				*)
					echo "Unsupported CPU used in --with-cpu=$with_cpu, supported values:" 1>&2
					echo "$x86_cpus $x86_archs $x86_64_archs " 1>&2
					exit 1
					;;
				esac
			fi
		else
			tm_file="${tm_file} i386/gnu-user-common.h i386/gnu-user.h i386/linux-common.h i386/linux.h"
		fi
		;;
	i[34567]86-*-kfreebsd*-gnu)
		tm_file="${tm_file} i386/gnu-user-common.h i386/gnu-user.h kfreebsd-gnu.h i386/kfreebsd-gnu.h"
		;;
	i[34567]86-*-kopensolaris*-gnu)
		tm_file="${tm_file} i386/gnu-user-common.h i386/gnu-user.h kopensolaris-gnu.h i386/kopensolaris-gnu.h"
		;;
	i[34567]86-*-gnu*)
		tm_file="$tm_file i386/gnu-user-common.h i386/gnu-user.h gnu.h i386/gnu.h"
		;;
	esac
	;;
x86_64-*-linux* | x86_64-*-kfreebsd*-gnu)
	tm_file="${tm_file} i386/unix.h i386/att.h elfos.h gnu-user.h glibc-stdint.h \
		 i386/x86-64.h i386/gnu-user-common.h i386/gnu-user64.h"
	case ${target} in
	x86_64-*-linux*)
		tm_file="${tm_file} linux.h linux-android.h i386/linux-common.h i386/linux64.h"
		extra_options="${extra_options} linux-android.opt"
	  	;;
	x86_64-*-kfreebsd*-gnu)
		tm_file="${tm_file} kfreebsd-gnu.h i386/kfreebsd-gnu64.h"
		;;
	esac
	tmake_file="${tmake_file} i386/t-linux64"
	x86_multilibs="${with_multilib_list}"
	if test "$x86_multilibs" = "default"; then
		case ${with_abi} in
		x32 | mx32)
			x86_multilibs="mx32"
			;;
		*)
			x86_multilibs="m64,m32"
			;;
		esac
	fi
	x86_multilibs=`echo $x86_multilibs | sed -e 's/,/ /g'`
	for x86_multilib in ${x86_multilibs}; do
		case ${x86_multilib} in
		m32 | m64 | mx32)
			TM_MULTILIB_CONFIG="${TM_MULTILIB_CONFIG},${x86_multilib}"
			;;
		*)
			echo "--with-multilib-list=${x86_with_multilib} not supported."
			exit 1
		esac
	done
	TM_MULTILIB_CONFIG=`echo $TM_MULTILIB_CONFIG | sed 's/^,//'`
	;;
i[34567]86-pc-msdosdjgpp*)
	xm_file=i386/xm-djgpp.h
	tm_file="${tm_file} i386/unix.h i386/bsd.h i386/gas.h i386/djgpp.h i386/djgpp-stdint.h"
	native_system_header_dir=/dev/env/DJDIR/include
	extra_options="${extra_options} i386/djgpp.opt"
	gnu_ld=yes
	gas=yes
	use_gcc_stdint=wrap
	;;
i[34567]86-*-lynxos*)
	xm_defines=POSIX
	tm_file="${tm_file} i386/unix.h i386/att.h elfos.h i386/lynx.h lynx.h"
	tmake_file="${tmake_file} t-lynx"
	extra_options="${extra_options} lynx.opt"
	thread_file=lynx
	gnu_ld=yes
	gas=yes
	;;
i[34567]86-*-nto-qnx*)
	tm_file="${tm_file} i386/att.h tm-dwarf2.h elfos.h i386/unix.h i386/nto.h"
	extra_options="${extra_options} i386/nto.opt"
	gnu_ld=yes
	gas=yes
	;;
i[34567]86-*-rtems*)
	tm_file="${tm_file} i386/unix.h i386/att.h elfos.h i386/i386elf.h i386/rtemself.h rtems.h newlib-stdint.h"
	tmake_file="${tmake_file} i386/t-rtems"
	;;
i[34567]86-*-solaris2* | x86_64-*-solaris2*)
	# Set default arch_32 to pentium4, tune_32 to generic like the other
	# i386 targets, although config.guess defaults to i386-pc-solaris2*.
	with_arch_32=${with_arch_32:-pentium4}
	with_tune_32=${with_tune_32:-generic}
	tm_file="${tm_file} i386/unix.h i386/att.h ${sol2_tm_file_head} i386/x86-64.h ${sol2_tm_file_tail}"
	tm_defines="${tm_defines} TARGET_BI_ARCH=1"
	tmake_file="$tmake_file i386/t-sol2"
	need_64bit_isa=yes
	if test x$with_cpu = x; then
		if test x$with_cpu_64 = x; then
			with_cpu_64=generic
		fi
	else
		case " $x86_cpus $x86_archs $x86_64_archs " in
		*" $with_cpu "*)
			;;
		*)
			echo "Unsupported CPU used in --with-cpu=$with_cpu, supported values:" 1>&2
			echo "$x86_cpus $x86_archs $x86_64_archs" 1>&2
			exit 1
			;;
		esac
	fi
	;;
i[4567]86-wrs-vxworks*|x86_64-wrs-vxworks7*)
	tm_file="${tm_file} i386/unix.h i386/att.h elfos.h"
	case ${target} in
	  x86_64-*)
	    need_64bit_isa=yes
	    tm_file="${tm_file} i386/x86-64.h"
	    ;;
	esac
	tm_file="${tm_file} vx-common.h"
	case ${target} in
	  *-vxworksae*)
	    tm_file="${tm_file} vxworksae.h i386/vxworks.h i386/vxworksae.h"
	    tmake_file="${tmake_file} i386/t-vxworks i386/t-vxworksae"
	    ;;
	  *)
	    tm_file="${tm_file} vxworks.h i386/vxworks.h"
	    tmake_file="${tmake_file} i386/t-vxworks"
	    ;;
	esac
	;;
i[34567]86-*-cygwin*)
	tm_file="${tm_file} i386/unix.h i386/bsd.h i386/gas.h i386/cygming.h i386/cygwin.h i386/cygwin-stdint.h"
	xm_file=i386/xm-cygwin.h
	tmake_file="${tmake_file} i386/t-cygming t-slibgcc"
	target_gtfiles="$target_gtfiles \$(srcdir)/config/i386/winnt.cc"
	extra_options="${extra_options} i386/cygming.opt i386/cygwin.opt"
	extra_objs="${extra_objs} winnt.o winnt-stubs.o"
	c_target_objs="${c_target_objs} msformat-c.o"
	cxx_target_objs="${cxx_target_objs} winnt-cxx.o msformat-c.o"
	d_target_objs="${d_target_objs} cygwin-d.o"
	target_has_targetdm="yes"
	if test x$enable_threads = xyes; then
		thread_file='posix'
	fi
	default_use_cxa_atexit=yes
	use_gcc_stdint=wrap
	;;
x86_64-*-cygwin*)
	need_64bit_isa=yes
	tm_file="${tm_file} i386/unix.h i386/bsd.h i386/gas.h i386/cygming.h i386/cygwin.h i386/cygwin-w64.h i386/cygwin-stdint.h"
	xm_file=i386/xm-cygwin.h
	tmake_file="${tmake_file} i386/t-cygming t-slibgcc i386/t-cygwin-w64"
	target_gtfiles="$target_gtfiles \$(srcdir)/config/i386/winnt.cc"
	extra_options="${extra_options} i386/cygming.opt i386/cygwin.opt"
	extra_objs="${extra_objs} winnt.o winnt-stubs.o"
	c_target_objs="${c_target_objs} msformat-c.o"
	cxx_target_objs="${cxx_target_objs} winnt-cxx.o msformat-c.o"
	d_target_objs="${d_target_objs} cygwin-d.o"
	target_has_targetdm="yes"
	if test x$enable_threads = xyes; then
		thread_file='posix'
	fi
	default_use_cxa_atexit=yes
	use_gcc_stdint=wrap
	tm_defines="${tm_defines} TARGET_CYGWIN64=1"
	;;
i[34567]86-*-mingw* | x86_64-*-mingw*)
	tm_file="${tm_file} i386/unix.h i386/bsd.h i386/gas.h i386/cygming.h"
	xm_file=i386/xm-mingw32.h
	c_target_objs="${c_target_objs} winnt-c.o"
	cxx_target_objs="${cxx_target_objs} winnt-c.o"
	d_target_objs="${d_target_objs} winnt-d.o"
	target_has_targetcm="yes"
	target_has_targetdm="yes"
	rust_target_objs="${rust_target_objs} winnt-rust.o"
	target_has_targetrustm="yes"
	case ${target} in
		x86_64-*-* | *-w64-*)
			need_64bit_isa=yes
			;;
		*)
			;;
	esac
	if test x$enable_threads = xposix ; then
		tm_file="${tm_file} i386/mingw-pthread.h"
	fi
	if test x$enable_threads = xmcf ; then
		tm_file="${tm_file} i386/mingw-mcfgthread.h"
	fi
	tm_file="${tm_file} i386/mingw32.h"
	# This makes the logic if mingw's or the w64 feature set has to be used
	case ${target} in
		*-w64-*)
			user_headers_inc_next_post="${user_headers_inc_next_post} float.h"
			user_headers_inc_next_pre="${user_headers_inc_next_pre} stddef.h stdarg.h"
			tm_file="${tm_file} i386/mingw-w64.h"
			if test x$enable_targets = xall; then
				tm_defines="${tm_defines} TARGET_BI_ARCH=1"
				if test x$with_cpu = x; then
					if test x$with_cpu_64 = x; then
						with_cpu_64=generic
					fi
				else
					case " $x86_cpus $x86_archs $x86_64_archs " in
					*" $with_cpu "*)
						;;
					*)
						echo "Unsupported CPU used in --with-cpu=$with_cpu, supported values:" 1>&2
						echo "$x86_cpus $x86_archs $x86_64_archs" 1>&2
						exit 1
						;;
					esac
				fi
			fi
			;;
		*)
			;;
	esac
	tm_file="${tm_file} i386/mingw-stdint.h"
	tmake_file="${tmake_file} t-winnt i386/t-cygming t-slibgcc"
        case ${target} in
               x86_64-w64-*)
               		tmake_file="${tmake_file} i386/t-mingw-w64"
			;;
	       i[34567]86-w64-*)
			tmake_file="${tmake_file} i386/t-mingw-w32"
			;;
	esac
        native_system_header_dir=/mingw/include
	target_gtfiles="$target_gtfiles \$(srcdir)/config/i386/winnt.cc"
	extra_options="${extra_options} i386/cygming.opt i386/mingw.opt"
	case ${target} in
		*-w64-*)
			extra_options="${extra_options} i386/mingw-w64.opt"
			;;
		*)
			;;
	esac
	extra_objs="${extra_objs} winnt.o winnt-stubs.o"
	c_target_objs="${c_target_objs} msformat-c.o"
	cxx_target_objs="${cxx_target_objs} winnt-cxx.o msformat-c.o"
	gas=yes
	gnu_ld=yes
	default_use_cxa_atexit=yes
	use_gcc_stdint=wrap
	case ${enable_threads} in
	  "" | yes | win32)
	    thread_file='win32'
	    ;;
	  posix)
	    thread_file='posix'
	    ;;
	esac
	case ${target} in
 		*mingw32crt*)
 			tm_file="${tm_file} i386/crtdll.h"
 			;;
		*mingw32msv* | *mingw*)
			;;
	esac
	;;
x86_64-*-fuchsia*)
	tmake_file="${tmake_file} i386/t-x86_64-elf"
	tm_file="${tm_file} i386/unix.h i386/att.h elfos.h newlib-stdint.h i386/i386elf.h i386/x86-64.h fuchsia.h"
	;;
ia64*-*-elf*)
	tm_file="${tm_file} elfos.h newlib-stdint.h ia64/sysv4.h ia64/elf.h"
	tmake_file="ia64/t-ia64"
	target_cpu_default="0"
	if test x$gas = xyes
	then
		target_cpu_default="${target_cpu_default}|MASK_GNU_AS"
	fi
	if test x$gnu_ld = xyes
	then
		target_cpu_default="${target_cpu_default}|MASK_GNU_LD"
	fi
	;;
ia64*-*-freebsd*)
	tm_file="${tm_file} elfos.h ${fbsd_tm_file} ia64/sysv4.h ia64/freebsd.h"
	target_cpu_default="MASK_GNU_AS|MASK_GNU_LD"
	tmake_file="${tmake_file} ia64/t-ia64"
	;;
ia64*-*-linux*)
	tm_file="${tm_file} elfos.h gnu-user.h linux.h glibc-stdint.h ia64/sysv4.h ia64/linux.h"
	tmake_file="${tmake_file} ia64/t-ia64 ia64/t-linux t-libunwind"
	target_cpu_default="MASK_GNU_AS|MASK_GNU_LD"
	;;
ia64*-*-hpux*)
	tm_file="${tm_file} elfos.h ia64/sysv4.h ia64/hpux.h"
	tmake_file="ia64/t-ia64 ia64/t-hpux t-slibgcc"
	target_cpu_default="MASK_GNU_AS"
	case x$enable_threads in
	x | xyes | xposix )
		thread_file=posix
		;;
	esac
	use_collect2=no
	c_target_objs="ia64-c.o"
	cxx_target_objs="ia64-c.o"
	extra_options="${extra_options} ia64/ilp32.opt hpux11.opt"
	use_gcc_stdint=wrap
	tm_file="${tm_file} hpux-stdint.h"
	case ${target} in
	*-*-hpux11.3*)
		tm_file="${tm_file} ia64/hpux-unix2003.h"
		;;
	esac
	;;
ia64-hp-*vms*)
	tm_file="${tm_file} elfos.h ia64/sysv4.h vms/vms.h ia64/vms.h"
	tmake_file="${tmake_file} ia64/t-ia64"
	target_cpu_default="0"
	if test x$gas = xyes
	then
		target_cpu_default="${target_cpu_default}|MASK_GNU_AS"
	fi
	extra_options="${extra_options} ia64/vms.opt"
	;;
iq2000*-*-elf*)
        tm_file="elfos.h newlib-stdint.h iq2000/iq2000.h"
        out_file=iq2000/iq2000.cc
        md_file=iq2000/iq2000.md
        ;;
lm32-*-elf*)
        tm_file="elfos.h ${tm_file} newlib-stdint.h"
	tmake_file="${tmake_file} lm32/t-lm32"
        ;;
lm32-*-rtems*)
	tm_file="elfos.h ${tm_file} lm32/rtems.h rtems.h newlib-stdint.h"
	tmake_file="${tmake_file} lm32/t-lm32"
	tmake_file="${tmake_file} lm32/t-rtems"
         ;;
lm32-*-uclinux*)
        tm_file="elfos.h ${tm_file} gnu-user.h linux.h lm32/uclinux-elf.h"
	tmake_file="${tmake_file} lm32/t-lm32"
        ;;
m32r-*-elf*)
	tm_file="elfos.h newlib-stdint.h ${tm_file}"
 	;;
m32rle-*-elf*)
	tm_file="elfos.h newlib-stdint.h m32r/little.h ${tm_file}"
	;;
m68k-*-elf* | fido-*-elf*)
	case ${target} in
	fido-*-elf*)
		# Check that $with_cpu makes sense.
		case $with_cpu in
		"" | "fidoa")
			;;
		*)
			echo "Cannot accept --with-cpu=$with_cpu"
			exit 1
			;;
		esac
		with_cpu=fidoa
		;;
	*)
		default_m68k_cpu=68020
		default_cf_cpu=5206
		;;
	esac
	tm_file="${tm_file} m68k/m68k-none.h m68k/m68kelf.h elfos.h newlib-stdint.h m68k/m68kemb.h m68k/m68020-elf.h"
	tm_defines="${tm_defines} MOTOROLA=1"
	tmake_file="m68k/t-floatlib m68k/t-m68kbare m68k/t-m68kelf"
	# Add multilibs for targets other than fido.
	case ${target} in
	fido-*-elf*)
		;;
	*)
		tmake_file="$tmake_file m68k/t-mlibs"
		;;
	esac
	;;
m68k*-*-netbsdelf*)
	default_m68k_cpu=68020
	default_cf_cpu=5475
	tm_file="${tm_file} elfos.h ${nbsd_tm_file} m68k/netbsd-elf.h"
	extra_options="${extra_options} netbsd.opt netbsd-elf.opt"
	tm_defines="${tm_defines} MOTOROLA=1 CHAR_FAST8=1 SHORT_FAST16=1"
	;;
m68k-*-uclinux*)		# Motorola m68k/ColdFire running uClinux
				# with uClibc, using the new GNU/Linux-style
				# ABI.
	default_m68k_cpu=68020
	default_cf_cpu=5206
	tm_file="${tm_file} elfos.h gnu-user.h linux.h glibc-stdint.h flat.h m68k/linux.h m68k/uclinux.h ./sysroot-suffix.h"
	extra_options="${extra_options} m68k/uclinux.opt"
 	tm_defines="${tm_defines} MOTOROLA=1"
	tmake_file="m68k/t-floatlib m68k/t-uclinux m68k/t-mlibs"
	;;
m68k-*-linux*)			# Motorola m68k's running GNU/Linux
				# with ELF format using glibc 2
				# aka the GNU/Linux C library 6.
	default_m68k_cpu=68020
	default_cf_cpu=5475
	with_arch=${with_arch:-m68k}
	tm_file="${tm_file} elfos.h gnu-user.h linux.h glibc-stdint.h m68k/linux.h ./sysroot-suffix.h"
	extra_options="${extra_options} m68k/ieee.opt"
	tm_defines="${tm_defines} MOTOROLA=1"
	tmake_file="${tmake_file} m68k/t-floatlib m68k/t-linux m68k/t-mlibs"
	;;
m68k-*-rtems*)
	default_m68k_cpu=68020
	default_cf_cpu=5206
	tmake_file="${tmake_file} m68k/t-floatlib m68k/t-m68kbare m68k/t-crtstuff m68k/t-rtems m68k/t-mlibs"
	tm_file="${tm_file} m68k/m68k-none.h m68k/m68kelf.h elfos.h m68k/m68kemb.h m68k/m68020-elf.h m68k/rtemself.h rtems.h newlib-stdint.h"
	tm_defines="${tm_defines} MOTOROLA=1"
	;;
mcore-*-elf)
	tm_file="elfos.h newlib-stdint.h ${tm_file} mcore/mcore-elf.h"
	tmake_file=mcore/t-mcore
	inhibit_libc=true
	;;
microblaze*-linux*)
	case $target in
		microblazeel-*)
			tm_defines="${tm_defines} TARGET_BIG_ENDIAN_DEFAULT=0"
			;;
		microblaze-*)
			tm_defines="${tm_defines} TARGET_BIG_ENDIAN_DEFAULT=4321"
			;;
	esac
	tm_file="${tm_file} gnu-user.h linux.h microblaze/linux.h"
	tm_file="${tm_file} glibc-stdint.h"
	c_target_objs="${c_target_objs} microblaze-c.o"
	cxx_target_objs="${cxx_target_objs} microblaze-c.o"
	tmake_file="${tmake_file} microblaze/t-microblaze"
	tmake_file="${tmake_file} microblaze/t-microblaze-linux"
	;;
microblaze*-*-rtems*)
	case $target in
		microblazeel-*)
			tm_defines="${tm_defines} TARGET_BIG_ENDIAN_DEFAULT=0"
			;;
		microblaze-*)
			tm_defines="${tm_defines} TARGET_BIG_ENDIAN_DEFAULT=4321"
			;;
	esac
	tm_file="${tm_file}"
	tm_file="${tm_file} microblaze/rtems.h rtems.h newlib-stdint.h"
	c_target_objs="${c_target_objs} microblaze-c.o"
	cxx_target_objs="${cxx_target_objs} microblaze-c.o"
	tmake_file="${tmake_file} microblaze/t-microblaze"
	tmake_file="${tmake_file} microblaze/t-rtems"
        ;;
microblaze*-*-elf)
	case $target in
		microblazeel-*)
			tm_defines="${tm_defines} TARGET_BIG_ENDIAN_DEFAULT=0"
			;;
		microblaze-*)
			tm_defines="${tm_defines} TARGET_BIG_ENDIAN_DEFAULT=4321"
			;;
	esac
	tm_file="${tm_file} newlib-stdint.h"
	c_target_objs="${c_target_objs} microblaze-c.o"
	cxx_target_objs="${cxx_target_objs} microblaze-c.o"
	tmake_file="${tmake_file} microblaze/t-microblaze"
        ;;
riscv*-*-linux*)
	tm_file="elfos.h gnu-user.h linux.h glibc-stdint.h ${tm_file} riscv/linux.h"
	case "x${enable_multilib}" in
	xno) ;;
	xyes) tmake_file="${tmake_file} riscv/t-linux-multilib" ;;
	*) echo "Unknown value for enable_multilib"; exit 1
	esac
	tmake_file="${tmake_file} riscv/t-riscv riscv/t-linux"
	gnu_ld=yes
	gas=yes
	case $target in
	riscv32be-*|riscv64be-*)
		tm_defines="${tm_defines} TARGET_BIG_ENDIAN_DEFAULT=1"
		;;
	esac
	# Force .init_array support.  The configure script cannot always
	# automatically detect that GAS supports it, yet we require it.
	gcc_cv_initfini_array=yes
	;;
riscv*-*-elf* | riscv*-*-rtems*)
	tm_file="elfos.h newlib-stdint.h ${tm_file} riscv/elf.h"
	case ${target} in
	*-*-rtems*)
	  tm_file="${tm_file} riscv/rtems.h rtems.h"
	  tmake_file="${tmake_file} riscv/t-rtems"
	  ;;
	*)
	  if test "x${with_multilib_generator}" == xdefault; then
		  case "x${enable_multilib}" in
		  xno) ;;
		  xyes) tmake_file="${tmake_file} riscv/t-elf-multilib" ;;
		  *) echo "Unknown value for enable_multilib"; exit 1
		  esac
	  fi
	esac
	tmake_file="${tmake_file} riscv/t-riscv"
	gnu_ld=yes
	gas=yes
	case $target in
	riscv32be-*|riscv64be-*)
		tm_defines="${tm_defines} TARGET_BIG_ENDIAN_DEFAULT=1"
		;;
	esac
	# Force .init_array support.  The configure script cannot always
	# automatically detect that GAS supports it, yet we require it.
	gcc_cv_initfini_array=yes
	;;
riscv*-*-freebsd*)
	tm_file="${tm_file} elfos.h ${fbsd_tm_file} riscv/freebsd.h"
	tmake_file="${tmake_file} riscv/t-riscv"
	gnu_ld=yes
	gas=yes
	case $target in
	riscv32be-*|riscv64be-*)
		tm_defines="${tm_defines} TARGET_BIG_ENDIAN_DEFAULT=1"
		;;
	esac
	# Force .init_array support.  The configure script cannot always
	# automatically detect that GAS supports it, yet we require it.
	gcc_cv_initfini_array=yes
	;;

loongarch*-*-linux*)
	tm_file="elfos.h gnu-user.h linux.h linux-android.h glibc-stdint.h ${tm_file}"
	tm_file="${tm_file} loongarch/gnu-user.h loongarch/linux.h"
	extra_options="${extra_options} linux-android.opt"
	tmake_file="${tmake_file} loongarch/t-linux"
	gnu_ld=yes
	gas=yes

	# Force .init_array support.  The configure script cannot always
	# automatically detect that GAS supports it, yet we require it.
	gcc_cv_initfini_array=yes
	;;

mips*-*-netbsd*)			# NetBSD/mips, either endian.
	target_cpu_default="MASK_ABICALLS"
	tm_file="elfos.h ${tm_file} mips/elf.h ${nbsd_tm_file} mips/netbsd.h"
	extra_options="${extra_options} netbsd.opt netbsd-elf.opt"
	;;
mips*-img-linux*)
	tm_file="elfos.h gnu-user.h linux.h linux-android.h glibc-stdint.h ${tm_file} mips/gnu-user.h mips/linux.h mips/linux-common.h mips/mti-linux.h"
	extra_options="${extra_options} linux-android.opt"
	tmake_file="${tmake_file} mips/t-img-linux"
	tm_defines="${tm_defines} MIPS_ISA_DEFAULT=MIPS_ISA_MIPS32R6 MIPS_ABI_DEFAULT=ABI_32"
	with_arch_32="mips32r6"
	with_arch_64="mips64r6"
	gnu_ld=yes
	gas=yes
	;;
mips*-mti-linux*)
	tm_file="elfos.h gnu-user.h linux.h linux-android.h glibc-stdint.h ${tm_file} mips/gnu-user.h mips/linux.h mips/linux-common.h mips/mti-linux.h"
	extra_options="${extra_options} linux-android.opt"
	tmake_file="${tmake_file} mips/t-mti-linux"
	tm_defines="${tm_defines} MIPS_ISA_DEFAULT=MIPS_ISA_MIPS32R2 MIPS_ABI_DEFAULT=ABI_32"
	with_arch_32="mips32r2"
	with_arch_64="mips64r2"
	gnu_ld=yes
	gas=yes
	;;
mips*-*-linux*)				# Linux MIPS, either endian.
	tm_file="elfos.h gnu-user.h linux.h linux-android.h glibc-stdint.h ${tm_file} mips/gnu-user.h mips/linux.h mips/linux-common.h"
	extra_options="${extra_options} linux-android.opt"
	case ${target} in
		mipsisa32r6*)
			default_mips_arch=mips32r6
			;;
		mipsisa32r2*)
			default_mips_arch=mips32r2
			;;
		mipsisa32*)
			default_mips_arch=mips32
			;;
		mips64el-st-linux-gnu)
			default_mips_abi=n32
			tm_file="${tm_file} mips/st.h"
			tmake_file="${tmake_file} mips/t-st"
			enable_mips_multilibs="yes"
			;;
		mips64octeon*-*-linux*)
			default_mips_abi=n32
			tm_defines="${tm_defines} MIPS_CPU_STRING_DEFAULT=\\\"octeon\\\""
			target_cpu_default=MASK_SOFT_FLOAT_ABI
			enable_mips_multilibs="yes"
			;;
		mipsisa64r6*-*-linux-gnuabi64)
			default_mips_abi=64
			default_mips_arch=mips64r6
			enable_mips_multilibs="yes"
			;;
		mipsisa64r6*-*-linux*)
			default_mips_abi=n32
			default_mips_arch=mips64r6
			enable_mips_multilibs="yes"
			;;
		mipsisa64r2*-*-linux-gnuabi64)
			default_mips_abi=64
			default_mips_arch=mips64r2
			enable_mips_multilibs="yes"
			;;
		mipsisa64r2*-*-linux*)
			default_mips_abi=n32
			default_mips_arch=mips64r2
			enable_mips_multilibs="yes"
			;;
		mips64*-*-linux-gnuabi64 | mipsisa64*-*-linux-gnuabi64)
			default_mips_abi=64
			enable_mips_multilibs="yes"
			;;
		mips64*-*-linux* | mipsisa64*-*-linux*)
			default_mips_abi=n32
			enable_mips_multilibs="yes"
			;;
	esac
	if test x$enable_targets = xall; then
		enable_mips_multilibs="yes"
	fi
	if test x$enable_mips_multilibs = xyes; then
		tmake_file="${tmake_file} mips/t-linux64"
	fi
	;;
mips*-mti-elf*)
	tm_file="elfos.h newlib-stdint.h ${tm_file} mips/elf.h mips/n32-elf.h mips/sde.h mips/mti-elf.h"
	tmake_file="mips/t-mti-elf"
	tm_defines="${tm_defines} MIPS_ISA_DEFAULT=MIPS_ISA_MIPS32R2 MIPS_ABI_DEFAULT=ABI_32"
	with_arch_32="mips32r2"
	with_arch_64="mips64r2"
	;;
mips*-img-elf*)
	tm_file="elfos.h newlib-stdint.h ${tm_file} mips/elf.h mips/n32-elf.h mips/sde.h mips/mti-elf.h"
	tmake_file="mips/t-img-elf"
	tm_defines="${tm_defines} MIPS_ISA_DEFAULT=MIPS_ISA_MIPS32R6 MIPS_ABI_DEFAULT=ABI_32"
	with_arch_32="mips32r6"
	with_arch_64="mips64r6"
	;;
mips*-sde-elf*)
	tm_file="elfos.h newlib-stdint.h ${tm_file} mips/elf.h mips/n32-elf.h mips/sde.h"
	tmake_file="mips/t-sde"
	extra_options="${extra_options} mips/sde.opt"
	case "${with_newlib}" in
	  yes)
	    # newlib / libgloss.
	    ;;
	  *)
	    # MIPS toolkit libraries.
	    tm_file="$tm_file mips/sdemtk.h"
	    tmake_file="$tmake_file mips/t-sdemtk"
	    case ${enable_threads} in
	      "" | yes | mipssde)
		thread_file='mipssde'
		;;
	    esac
	    ;;
	esac
	case ${target} in
	  mipsisa32r6*)
	    tm_defines="MIPS_ISA_DEFAULT=MIPS_ISA_MIPS32R6 MIPS_ABI_DEFAULT=ABI_32"
	    ;;
	  mipsisa32r2*)
	    tm_defines="MIPS_ISA_DEFAULT=MIPS_ISA_MIPS32R2 MIPS_ABI_DEFAULT=ABI_32"
	    ;;
	  mipsisa32*)
	    tm_defines="MIPS_ISA_DEFAULT=MIPS_ISA_MIPS32 MIPS_ABI_DEFAULT=ABI_32"
	    ;;
	  mipsisa64r6*)
	    tm_defines="MIPS_ISA_DEFAULT=MIPS_ISA_MIPS64R6 MIPS_ABI_DEFAULT=ABI_N32"
	    ;;
	  mipsisa64r2*)
	    tm_defines="MIPS_ISA_DEFAULT=MIPS_ISA_MIPS64R2 MIPS_ABI_DEFAULT=ABI_N32"
	    ;;
	  mipsisa64*)
	    tm_defines="MIPS_ISA_DEFAULT=MIPS_ISA_MIPS64 MIPS_ABI_DEFAULT=ABI_N32"
	    ;;
	esac
	;;
mipsisa32-*-elf* | mipsisa32el-*-elf* | \
mipsisa32r2-*-elf* | mipsisa32r2el-*-elf* | \
mipsisa32r6-*-elf* | mipsisa32r6el-*-elf* | \
mipsisa64-*-elf* | mipsisa64el-*-elf* | \
mipsisa64r2-*-elf* | mipsisa64r2el-*-elf* | \
mipsisa64r6-*-elf* | mipsisa64r6el-*-elf*)
	tm_file="elfos.h newlib-stdint.h ${tm_file} mips/elf.h"
	tmake_file="mips/t-isa3264"
	case ${target} in
	  mipsisa32r6*)
	    tm_defines="${tm_defines} MIPS_ISA_DEFAULT=MIPS_ISA_MIPS32R6"
	    ;;
	  mipsisa32r2*)
	    tm_defines="${tm_defines} MIPS_ISA_DEFAULT=MIPS_ISA_MIPS32R2"
	    ;;
	  mipsisa32*)
	    tm_defines="${tm_defines} MIPS_ISA_DEFAULT=MIPS_ISA_MIPS32"
	    ;;
	  mipsisa64r6*)
	    tm_defines="${tm_defines} MIPS_ISA_DEFAULT=MIPS_ISA_MIPS64R6"
	    ;;
	  mipsisa64r2*)
	    tm_defines="${tm_defines} MIPS_ISA_DEFAULT=MIPS_ISA_MIPS64R2"
	    ;;
	  mipsisa64*)
	    tm_defines="${tm_defines} MIPS_ISA_DEFAULT=MIPS_ISA_MIPS64"
	    ;;
	esac
	case ${target} in
	  mipsisa32*-*-elfoabi*)
	    tm_defines="${tm_defines} MIPS_ABI_DEFAULT=ABI_32"
	    tm_file="${tm_file} mips/elfoabi.h"
	    ;;
	  mipsisa64*-*-elfoabi*)
	    tm_defines="${tm_defines} MIPS_ABI_DEFAULT=ABI_O64"
	    tm_file="${tm_file} mips/elfoabi.h"
	    ;;
	  *-*-elf*)
	    tm_defines="${tm_defines} MIPS_ABI_DEFAULT=ABI_EABI"
	    ;;
	esac
	;;
mipsisa64sr71k-*-elf*)
        tm_file="elfos.h newlib-stdint.h ${tm_file} mips/elf.h"
        tmake_file=mips/t-sr71k
	tm_defines="${tm_defines} MIPS_ISA_DEFAULT=MIPS_ISA_MIPS64 MIPS_CPU_STRING_DEFAULT=\\\"sr71000\\\" MIPS_ABI_DEFAULT=ABI_EABI"
        ;;
mipsisa64sb1-*-elf* | mipsisa64sb1el-*-elf*)
	tm_file="elfos.h newlib-stdint.h ${tm_file} mips/elf.h"
	tmake_file="mips/t-elf mips/t-sb1"
	tm_defines="${tm_defines} MIPS_ISA_DEFAULT=MIPS_ISA_MIPS64 MIPS_CPU_STRING_DEFAULT=\\\"sb1\\\" MIPS_ABI_DEFAULT=ABI_O64"
	;;
mips-*-elf* | mipsel-*-elf* | mipsr5900-*-elf* | mipsr5900el-*-elf*)
	tm_file="elfos.h newlib-stdint.h ${tm_file} mips/elf.h"
	tmake_file="mips/t-elf"
	;;
mips64r5900-*-elf* | mips64r5900el-*-elf*)
	tm_file="elfos.h newlib-stdint.h ${tm_file} mips/elf.h mips/n32-elf.h"
	tmake_file="mips/t-elf"
	tm_defines="${tm_defines} MIPS_ISA_DEFAULT=MIPS_ISA_MIPS3 MIPS_ABI_DEFAULT=ABI_N32"
	;;
mips64-*-elf* | mips64el-*-elf*)
	tm_file="elfos.h newlib-stdint.h ${tm_file} mips/elf.h"
	tmake_file="mips/t-elf"
	tm_defines="${tm_defines} MIPS_ISA_DEFAULT=MIPS_ISA_MIPS3 MIPS_ABI_DEFAULT=ABI_O64"
	;;
mips64vr-*-elf* | mips64vrel-*-elf*)
        tm_file="elfos.h newlib-stdint.h ${tm_file} mips/vr.h mips/elf.h"
        tmake_file=mips/t-vr
	tm_defines="${tm_defines} MIPS_ABI_DEFAULT=ABI_EABI"
        ;;
mips64orion-*-elf* | mips64orionel-*-elf*)
	tm_file="elfos.h newlib-stdint.h ${tm_file} mips/elforion.h mips/elf.h"
	tmake_file="mips/t-elf"
	tm_defines="${tm_defines} MIPS_ISA_DEFAULT=MIPS_ISA_MIPS3 MIPS_ABI_DEFAULT=ABI_O64"
	;;
mips*-*-rtems*)
	tm_file="elfos.h newlib-stdint.h ${tm_file} mips/elf.h mips/rtems.h rtems.h"
	tmake_file="${tmake_file} mips/t-elf mips/t-rtems"
	;;
mips-wrs-vxworks)
	tm_file="elfos.h ${tm_file} mips/elf.h vx-common.h vxworks.h mips/vxworks.h"
	tmake_file="${tmake_file} mips/t-vxworks"
	;;
mipstx39-*-elf* | mipstx39el-*-elf*)
	tm_file="elfos.h newlib-stdint.h ${tm_file} mips/r3900.h mips/elf.h"
	tmake_file="mips/t-r3900"
	;;
mmix-knuth-mmixware)
	tm_file="${tm_file} newlib-stdint.h"
	use_gcc_stdint=wrap
	;;
mn10300-*-*)
	tm_file="elfos.h newlib-stdint.h ${tm_file}"
	use_collect2=no
	use_gcc_stdint=wrap
	;;
msp430-*-*)
	tm_file="elfos.h newlib-stdint.h ${tm_file}"
	c_target_objs="msp430-c.o"
	cxx_target_objs="msp430-c.o"
	tmake_file="${tmake_file} msp430/t-msp430"
	extra_objs="${extra_objs} msp430-devices.o"
	extra_gcc_objs="driver-msp430.o msp430-devices.o"
	# Enable .init_array unless it has been explicitly disabled.
	# The MSP430 EABI mandates the use of .init_array, and the Newlib CRT
	# code since mid-2019 expects it.
	if test x${disable_initfini_array} != xyes; then
		gcc_cv_initfini_array=yes
	fi
	case ${target} in
	  msp430-*-elfbare)
	    # __cxa_atexit increases code size, and we don't need to support
	    # dynamic shared objects on MSP430, so regular Newlib atexit is a
	    # fine replacement as it also supports registration of more than 32
	    # functions.
	    default_use_cxa_atexit=no
	    # This target does not match the generic *-*-elf case above which
	    # sets use_gcc_stdint=wrap, so explicitly set it here.
	    use_gcc_stdint=wrap
	    ;;
	esac
	;;
nds32*-*-*)
	target_cpu_default="0"
	tm_defines="${tm_defines}"
	case ${target} in
	  nds32le*-*-*)
	    ;;
	  nds32be-*-*)
	    target_cpu_default="${target_cpu_default}|MASK_BIG_ENDIAN"
	    tm_defines="${tm_defines} TARGET_BIG_ENDIAN_DEFAULT=1"
	    ;;
	esac
	case ${target} in
	  nds32*-*-elf*)
	    tm_file="elfos.h newlib-stdint.h ${tm_file} nds32/elf.h nds32/nds32_intrinsic.h"
	    tmake_file="nds32/t-nds32 nds32/t-elf"
	    ;;
	  nds32*-*-linux*)
	    tm_file="elfos.h ${tm_file} gnu-user.h linux.h glibc-stdint.h nds32/linux.h nds32/nds32_intrinsic.h"
	    tmake_file="${tmake_file} nds32/t-nds32 nds32/t-linux"
	    gcc_cv_initfini_array=yes
	    ;;
	esac

	# Handle --enable-default-relax setting.
	if test x${enable_default_relax} = xyes; then
		tm_defines="${tm_defines} TARGET_DEFAULT_RELAX=1"
	fi
	# Handle --with-ext-dsp
	if test x${with_ext_dsp} = xyes; then
		tm_defines="${tm_defines} TARGET_DEFAULT_EXT_DSP=1"
	fi
	;;
nios2-*-*)
	tm_file="elfos.h ${tm_file}"
        tmake_file="${tmake_file} nios2/t-nios2"
        case ${target} in
        nios2-*-linux*)
                tm_file="${tm_file} gnu-user.h linux.h glibc-stdint.h nios2/linux.h "
                ;;
	nios2-*-elf*)
		tm_file="${tm_file} newlib-stdint.h nios2/elf.h"
		extra_options="${extra_options} nios2/elf.opt"
		;;
	nios2-*-rtems*)
		tm_file="${tm_file} newlib-stdint.h nios2/rtems.h rtems.h"
		tmake_file="${tmake_file} t-rtems nios2/t-rtems"
		;;
        esac
	;;
nvptx-*)
	tm_file="${tm_file} newlib-stdint.h"
	use_gcc_stdint=wrap
	tmake_file="nvptx/t-nvptx"
	if test x$enable_as_accelerator = xyes; then
		extra_programs="${extra_programs} mkoffload\$(exeext)"
		tm_file="${tm_file} nvptx/offload.h"
	fi
	;;
or1k*-*-*)
	tm_file="elfos.h ${tm_file}"
	tmake_file="${tmake_file} or1k/t-or1k"
	# Force .init_array support.  The configure script cannot always
	# automatically detect that GAS supports it, yet we require it.
	gcc_cv_initfini_array=yes

	# Handle --with-multilib-list=...
	or1k_multilibs="${with_multilib_list}"
	if test "$or1k_multilibs" = "default"; then
		or1k_multilibs="mcmov,msoft-mul,msoft-div"
	fi
	or1k_multilibs=`echo $or1k_multilibs | sed -e 's/,/ /g'`
	for or1k_multilib in ${or1k_multilibs}; do
		case ${or1k_multilib} in
		mcmov | msext | msfimm | \
		mror | mrori | \
		mhard-float | mdouble-float | munordered-float | msoft-float | \
		mhard-div | mhard-mul | \
		msoft-div | msoft-mul )
			TM_MULTILIB_CONFIG="${TM_MULTILIB_CONFIG},${or1k_multilib}"
			;;
		*)
			echo "--with-multilib-list=${with_multilib_list} not supported."
			exit 1
		esac
	done
	TM_MULTILIB_CONFIG=`echo $TM_MULTILIB_CONFIG | sed 's/^,//'`

	case ${target} in
	or1k*-*-linux*)
		tm_file="${tm_file} gnu-user.h linux.h glibc-stdint.h"
		tm_file="${tm_file} or1k/linux.h"
		;;
	or1k*-*-elf*)
		tm_file="${tm_file} newlib-stdint.h or1k/elf.h"
		extra_options="${extra_options} or1k/elf.opt"
		;;
	or1k*-*-rtems*)
		tm_file="${tm_file} newlib-stdint.h or1k/rtems.h rtems.h"
		tmake_file="${tmake_file} or1k/t-rtems"
		;;
	esac
	;;
pdp11-*-*)
	tm_file="${tm_file} newlib-stdint.h"
	use_gcc_stdint=wrap
	;;
# port not yet contributed
#powerpc-*-openbsd*)
#	tmake_file="${tmake_file} rs6000/t-fprules"
#	extra_headers=
#	;;
powerpc-*-darwin*)
	extra_options="${extra_options} ${cpu_type}/darwin.opt"
	case ${target} in
	  *-darwin1[0-9]* | *-darwin9*)
	    tmake_file="${tmake_file} ${cpu_type}/t-darwin32-biarch"
	    tm_file="${tm_file} ${cpu_type}/darwin32-biarch.h"
	    ;;
	  *-darwin8*)
	    tmake_file="${tmake_file} ${cpu_type}/t-darwin32-biarch"
	    tm_file="${tm_file} ${cpu_type}/darwin32-biarch.h"
	    ;;
	  *-darwin7*)
	    tm_file="${tm_file} ${cpu_type}/darwin7.h"
	    ;;
	  *-darwin[456]*)
	    # Earlier - ingle arch, with 32b only
	    # OS X 10.0, the first edition is Darwin4
	    ;;
	esac
	tmake_file="${tmake_file} t-slibgcc"
	;;
powerpc64-*-darwin*)
	extra_options="${extra_options} ${cpu_type}/darwin.opt"
	tmake_file="${tmake_file} ${cpu_type}/t-darwin64-biarch t-slibgcc"
	tm_file="${tm_file} ${cpu_type}/darwin64-biarch.h"
	;;
powerpc*-*-freebsd*)
	tm_file="${tm_file} elfos.h gnu-user.h ${fbsd_tm_file} rs6000/sysv4.h"
	extra_options="${extra_options} rs6000/sysv4.opt"
	tmake_file="rs6000/t-fprules rs6000/t-ppcos ${tmake_file} rs6000/t-ppccomm"
	case ${target} in
	    powerpc*le-*-*)
		tm_file="${tm_file} rs6000/sysv4le.h" ;;
	esac
	case ${target} in
	     powerpc64*)
	    	tm_file="${tm_file} rs6000/default64.h rs6000/freebsd64.h"
		tmake_file="${tmake_file} rs6000/t-freebsd64"
		extra_options="${extra_options} rs6000/linux64.opt"
		if test $fbsd_major -ge 13; then
		    tm_defines="${tm_defines} TARGET_FREEBSD32_SECURE_PLT=1"
		fi
		;;
	     *)
		if test $fbsd_major -ge 13; then
		    tm_file="rs6000/secureplt.h ${tm_file}"
		fi
	        tm_file="${tm_file} rs6000/freebsd.h"
		;;
	esac
	;;
powerpc-*-netbsd*)
	tm_file="${tm_file} elfos.h gnu-user.h ${nbsd_tm_file} freebsd-spec.h rs6000/sysv4.h rs6000/netbsd.h"
	extra_options="${extra_options} netbsd.opt netbsd-elf.opt"
	tmake_file="${tmake_file} rs6000/t-netbsd"
	extra_options="${extra_options} rs6000/sysv4.opt"
	;;
powerpc-*-eabisimaltivec*)
	tm_file="${tm_file} elfos.h gnu-user.h freebsd-spec.h newlib-stdint.h rs6000/sysv4.h rs6000/eabi.h rs6000/eabisim.h rs6000/eabialtivec.h"
	extra_options="${extra_options} rs6000/sysv4.opt"
	tmake_file="rs6000/t-fprules rs6000/t-ppcendian rs6000/t-ppccomm"
	use_gcc_stdint=wrap
	;;
powerpc-*-eabisim*)
	tm_file="${tm_file} elfos.h gnu-user.h usegas.h freebsd-spec.h newlib-stdint.h rs6000/sysv4.h rs6000/eabi.h rs6000/eabisim.h"
	extra_options="${extra_options} rs6000/sysv4.opt"
	tmake_file="rs6000/t-fprules rs6000/t-ppcgas rs6000/t-ppccomm"
	use_gcc_stdint=wrap
	;;
powerpc-*-elf*)
	tm_file="${tm_file} elfos.h gnu-user.h usegas.h freebsd-spec.h newlib-stdint.h rs6000/sysv4.h"
	extra_options="${extra_options} rs6000/sysv4.opt"
	tmake_file="rs6000/t-fprules rs6000/t-ppcgas rs6000/t-ppccomm"
	;;
powerpc-*-eabialtivec*)
	tm_file="${tm_file} elfos.h gnu-user.h freebsd-spec.h newlib-stdint.h rs6000/sysv4.h rs6000/eabi.h rs6000/eabialtivec.h"
	extra_options="${extra_options} rs6000/sysv4.opt"
	tmake_file="rs6000/t-fprules rs6000/t-ppcendian rs6000/t-ppccomm"
	use_gcc_stdint=wrap
	;;
powerpc-*-eabi*)
	tm_file="${tm_file} elfos.h gnu-user.h usegas.h freebsd-spec.h newlib-stdint.h rs6000/sysv4.h rs6000/eabi.h"
	extra_options="${extra_options} rs6000/sysv4.opt"
	tmake_file="rs6000/t-fprules rs6000/t-ppcgas rs6000/t-ppccomm"
	use_gcc_stdint=wrap
	;;
powerpc-*-rtems*)
	tm_file="rs6000/biarch64.h ${tm_file} elfos.h gnu-user.h freebsd-spec.h newlib-stdint.h rs6000/sysv4.h rs6000/rtems.h rtems.h"
	extra_options="${extra_options} rs6000/sysv4.opt rs6000/linux64.opt"
	tmake_file="${tmake_file} rs6000/t-fprules rs6000/t-rtems rs6000/t-ppccomm"
	;;
powerpc*-*-linux*)
	tm_file="${tm_file} elfos.h gnu-user.h linux.h freebsd-spec.h rs6000/sysv4.h"
	extra_options="${extra_options} rs6000/sysv4.opt"
	tmake_file="${tmake_file} rs6000/t-fprules rs6000/t-ppccomm"
	extra_objs="$extra_objs rs6000-linux.o"
	case ${target} in
	    powerpc*le-*-*)
		tm_file="${tm_file} rs6000/sysv4le.h" ;;
	esac
	case ${target}:${with_cpu} in
	    powerpc64*: | powerpc64*:native) cpu_is_64bit=yes ;;
	esac
	maybe_biarch=${cpu_is_64bit}
	case ${enable_targets} in
	    *powerpc64*) maybe_biarch=yes ;;
	    all) maybe_biarch=yes ;;
	esac
	case ${target}:${enable_targets}:${maybe_biarch} in
	    powerpc64-* | powerpc-*:*:yes | *:*powerpc64-*:yes | *:all:yes \
	    | powerpc64le*:*powerpcle* | powerpc64le*:*powerpc-* \
	    | powerpcle-*:*powerpc64le*:yes)
		if test x$cpu_is_64bit = xyes; then
		    tm_file="${tm_file} rs6000/default64.h"
		fi
		tm_file="rs6000/biarch64.h ${tm_file} rs6000/linux64.h glibc-stdint.h"
		tmake_file="$tmake_file rs6000/t-linux64"
		case ${target} in
		    powerpc*le-*-*)
			tmake_file="$tmake_file rs6000/t-linux64le"
			case ${enable_targets} in
			    all | *powerpc64-* | *powerpc-*)
				tmake_file="$tmake_file rs6000/t-linux64lebe" ;;
			esac ;;
		    *)
			case ${enable_targets} in
			    all | *powerpc64le-* | *powerpcle-*)
				tmake_file="$tmake_file rs6000/t-linux64bele" ;;
			esac ;;
		esac
		extra_options="${extra_options} rs6000/linux64.opt"
		;;
	    powerpc64*)
		tm_file="${tm_file} rs6000/default64.h rs6000/linux64.h glibc-stdint.h"
		extra_options="${extra_options} rs6000/linux64.opt"
		tmake_file="${tmake_file} rs6000/t-linux"
		;;
	    *)
		tm_file="${tm_file} rs6000/linux.h glibc-stdint.h"
		tmake_file="${tmake_file} rs6000/t-ppcos rs6000/t-linux"
		;;
	esac
	case ${target} in
	    powerpc*-*-linux*ppc476*)
		tm_file="${tm_file} rs6000/476.h"
		extra_options="${extra_options} rs6000/476.opt" ;;
	    powerpc*-*-linux*altivec*)
		tm_file="${tm_file} rs6000/linuxaltivec.h" ;;
	esac
	case ${target} in
	    *-linux*-musl*)
		enable_secureplt=yes ;;
	esac
	if test x${enable_secureplt} = xyes; then
		tm_file="rs6000/secureplt.h ${tm_file}"
	fi
	;;
powerpc*-wrs-vxworks7r*)

	# Wind River 7 post SR0600 is mostly like Linux so we setup
	# our config in a very similar fashion and adjust to a few
	# specificities.

	# The system compiler is configured with secureplt by default.
	tm_file="${tm_file} rs6000/secureplt.h"

	tm_file="${tm_file} elfos.h gnu-user.h linux.h freebsd-spec.h"
	tm_file="${tm_file} rs6000/sysv4.h rs6000/biarch64.h rs6000/default64.h rs6000/linux64.h"
	tm_file="${tm_file} vx-common.h vxworks.h rs6000/vxworks.h"

	extra_options="${extra_options} rs6000/sysv4.opt linux.opt rs6000/linux64.opt"

	tmake_file="${tmake_file} t-linux rs6000/t-linux64 rs6000/t-fprules rs6000/t-ppccomm"
	tmake_file="${tmake_file} rs6000/t-vxworks"

	tm_defines="$tm_defines DEFAULT_LIBC=LIBC_GLIBC"
	extra_objs="$extra_objs linux.o rs6000-linux.o"
	;;
powerpc-wrs-vxworks*)
	tm_file="${tm_file} elfos.h gnu-user.h freebsd-spec.h rs6000/sysv4.h"
	tmake_file="${tmake_file} rs6000/t-fprules rs6000/t-ppccomm rs6000/t-vxworks"
	extra_options="${extra_options} rs6000/sysv4.opt"
	extra_headers="${extra_headers} ppc-asm.h"
	case ${target} in
          *-vxworksmils*)
            tm_file="${tm_file} vx-common.h vxworksae.h rs6000/vxworks.h rs6000/vxworksmils.h"
            tmake_file="${tmake_file} rs6000/t-vxworksmils"
            ;;
	  *-vxworksae*)
	    tm_file="${tm_file} vx-common.h vxworksae.h rs6000/vxworks.h rs6000/vxworksae.h"
	    tmake_file="${tmake_file} rs6000/t-vxworksae"
	    ;;
	  *-vxworks*)
	    tm_file="${tm_file} vx-common.h vxworks.h rs6000/vxworks.h"
	    ;;
	esac
	;;
powerpc-*-lynxos*)
	xm_defines=POSIX
	tm_file="${tm_file} elfos.h gnu-user.h rs6000/sysv4.h rs6000/lynx.h lynx.h"
	tmake_file="t-lynx rs6000/t-lynx"
	extra_options="${extra_options} rs6000/sysv4.opt lynx.opt"
	thread_file=lynx
	gnu_ld=yes
	gas=yes
	;;
powerpcle-*-elf*)
	tm_file="${tm_file} elfos.h gnu-user.h usegas.h freebsd-spec.h newlib-stdint.h rs6000/sysv4.h rs6000/sysv4le.h"
	tmake_file="rs6000/t-fprules rs6000/t-ppcgas rs6000/t-ppccomm"
	extra_options="${extra_options} rs6000/sysv4.opt"
	;;
powerpcle-*-eabisim*)
	tm_file="${tm_file} elfos.h gnu-user.h usegas.h freebsd-spec.h newlib-stdint.h rs6000/sysv4.h rs6000/sysv4le.h rs6000/eabi.h rs6000/eabisim.h"
	tmake_file="rs6000/t-fprules rs6000/t-ppcgas rs6000/t-ppccomm"
	extra_options="${extra_options} rs6000/sysv4.opt"
	use_gcc_stdint=wrap
	;;
powerpcle-*-eabi*)
	tm_file="${tm_file} elfos.h gnu-user.h usegas.h freebsd-spec.h newlib-stdint.h rs6000/sysv4.h rs6000/sysv4le.h rs6000/eabi.h"
	tmake_file="rs6000/t-fprules rs6000/t-ppcgas rs6000/t-ppccomm"
	extra_options="${extra_options} rs6000/sysv4.opt"
	use_gcc_stdint=wrap
	;;
pru*-*-*)
	tm_file="elfos.h newlib-stdint.h ${tm_file}"
	tmake_file="${tmake_file} pru/t-pru"
	extra_objs="pru-pragma.o pru-passes.o"
	use_gcc_stdint=wrap
	;;
rs6000-ibm-aix7.1.* | powerpc-ibm-aix7.1.*)
	tmake_file="rs6000/t-aix52 t-slibgcc"
	if test x$cpu_is_64bit = xyes; then
	    tm_file="${tm_file} rs6000/biarch64.h"
	    tmake_file="rs6000/t-aix64 t-slibgcc"
	fi
	tm_file="${tm_file} rs6000/aix.h rs6000/aix71.h rs6000/xcoff.h rs6000/aix-stdint.h"
	extra_options="${extra_options} rs6000/aix64.opt"
	use_collect2=yes
	thread_file='aix'
	use_gcc_stdint=wrap
	default_use_cxa_atexit=yes
	;;
rs6000-ibm-aix7.2.* | powerpc-ibm-aix7.2.*)
	tmake_file="rs6000/t-aix52 t-slibgcc"
	if test x$cpu_is_64bit = xyes; then
	    tm_file="${tm_file} rs6000/biarch64.h"
	    tmake_file="rs6000/t-aix64 t-slibgcc"
	fi
	tm_file="${tm_file} rs6000/aix.h rs6000/aix72.h rs6000/xcoff.h rs6000/aix-stdint.h"
	extra_options="${extra_options} rs6000/aix64.opt"
	use_collect2=yes
	thread_file='aix'
	use_gcc_stdint=wrap
	default_use_cxa_atexit=yes
	;;
rs6000-ibm-aix[789].* | powerpc-ibm-aix[789].*)
	tmake_file="rs6000/t-aix52 t-slibgcc"
	if test x$cpu_is_64bit = xyes; then
	    tm_file="${tm_file} rs6000/biarch64.h"
	    tmake_file="rs6000/t-aix64 t-slibgcc"
	fi
	tm_file="${tm_file} rs6000/aix.h rs6000/aix73.h rs6000/xcoff.h rs6000/aix-stdint.h"
	extra_options="${extra_options} rs6000/aix64.opt"
	use_collect2=yes
	thread_file='aix'
	use_gcc_stdint=wrap
	default_use_cxa_atexit=yes
	;;
rl78-*-elf*)
	tm_file="elfos.h newlib-stdint.h ${tm_file}"
	target_has_targetm_common=no
	c_target_objs="rl78-c.o"
	cxx_target_objs="rl78-c.o"
	tmake_file="${tmake_file} rl78/t-rl78"
	;;
rx-*-elf*)
	tm_file="elfos.h newlib-stdint.h ${tm_file}"
	tmake_file="${tmake_file} rx/t-rx"
	extra_options="${extra_options} rx/elf.opt"
	;;
rx-*-linux*)
	tm_file="elfos.h linux.h glibc-stdint.h rx/linux.h ../../libgcc/config/rx/rx-abi.h"
	tmake_file="${tmake_file} rx/t-linux"
	;;
s390-*-linux*)
	tm_file="s390/s390.h elfos.h gnu-user.h linux.h glibc-stdint.h s390/linux.h"
	c_target_objs="${c_target_objs} s390-c.o"
	cxx_target_objs="${cxx_target_objs} s390-c.o"
	if test x$enable_targets = xall; then
		tmake_file="${tmake_file} s390/t-linux64"
	fi
	tmake_file="${tmake_file} s390/t-s390"
	;;
s390x-*-linux*)
	tm_file="s390/s390x.h s390/s390.h elfos.h gnu-user.h linux.h glibc-stdint.h s390/linux.h"
	tm_p_file="linux-protos.h s390/s390-protos.h"
	c_target_objs="${c_target_objs} s390-c.o"
	cxx_target_objs="${cxx_target_objs} s390-c.o"
	md_file=s390/s390.md
	extra_modes=s390/s390-modes.def
	out_file=s390/s390.cc
	tmake_file="${tmake_file} s390/t-linux64 s390/t-s390"
	;;
s390x-ibm-tpf*)
	tm_file="s390/s390x.h s390/s390.h elfos.h glibc-stdint.h s390/tpf.h"
	tm_p_file=s390/s390-protos.h
	c_target_objs="${c_target_objs} s390-c.o"
	cxx_target_objs="${cxx_target_objs} s390-c.o"
	md_file=s390/s390.md
	extra_modes=s390/s390-modes.def
	out_file=s390/s390.cc
	thread_file='tpf'
	extra_options="${extra_options} s390/tpf.opt"
	tmake_file="${tmake_file} s390/t-s390"
	;;
sh-*-elf* | sh[12346l]*-*-elf* | \
  sh-*-linux* | sh[2346lbe]*-*-linux* | \
  sh-*-netbsdelf* | shl*-*-netbsdelf*)
	tmake_file="${tmake_file} sh/t-sh sh/t-elf"
	if test x${with_endian} = x; then
		case ${target} in
		sh[1234]*be-*-* | sh[1234]*eb-*-*) with_endian=big ;;
		shbe-*-* | sheb-*-*)		   with_endian=big,little ;;
		sh[1234]l* | sh[34]*-*-linux*)	   with_endian=little ;;
		shl* | sh*-*-linux* | \
		  sh-superh-elf)		   with_endian=little,big ;;
		sh[1234]*-*-*)			   with_endian=big ;;
		*)				   with_endian=big,little ;;
		esac
	fi
	# TM_ENDIAN_CONFIG is used by t-sh to determine multilibs.
	#  First word : the default endian.
	#  Second word: the secondary endian (optional).
	case ${with_endian} in
	big)		TM_ENDIAN_CONFIG=mb ;;
	little)		TM_ENDIAN_CONFIG=ml ;;
	big,little)	TM_ENDIAN_CONFIG="mb ml" ;;
	little,big)	TM_ENDIAN_CONFIG="ml mb" ;;
	*)	echo "with_endian=${with_endian} not supported."; exit 1 ;;
	esac
	case ${with_endian} in
	little*)	tm_file="sh/little.h ${tm_file}" ;;
	esac
	tm_file="${tm_file} elfos.h sh/elf.h"
	case ${target} in
	sh*-*-linux*)	tmake_file="${tmake_file} sh/t-linux"
			if test x$enable_fdpic = xyes; then
				tm_defines="$tm_defines FDPIC_DEFAULT=1"
			fi
			tm_file="${tm_file} gnu-user.h linux.h glibc-stdint.h sh/linux.h" ;;
	sh*-*-netbsd*)
			tm_file="${tm_file} ${nbsd_tm_file} sh/netbsd-elf.h"
			extra_options="${extra_options} netbsd.opt netbsd-elf.opt"

			;;
	sh*-superh-elf)	if test x$with_libgloss != xno; then
                                with_libgloss=yes
                                tm_file="${tm_file} sh/newlib.h"
                        fi
			tm_file="${tm_file} sh/embed-elf.h"
			tm_file="${tm_file} sh/superh.h"
			extra_options="${extra_options} sh/superh.opt" ;;
	*)		if test x$with_newlib = xyes \
			   && test x$with_libgloss = xyes; then
				tm_file="${tm_file} sh/newlib.h"
			fi
			tm_file="${tm_file} sh/embed-elf.h" ;;
	esac
	case ${target} in
	*-*-netbsd)
		;;
	*-*-elf*)
		tm_file="${tm_file} newlib-stdint.h"
		;;
	esac
	# sed el/eb endian suffixes away to avoid confusion with sh[23]e
	case `echo ${target} | sed 's/e[lb]-/-/'` in
	sh4a_single_only*)	sh_cpu_target=sh4a-single-only ;;
	sh4a_single*)		sh_cpu_target=sh4a-single ;;
	sh4a_nofpu*)		sh_cpu_target=sh4a-nofpu ;;
	sh4al)			sh_cpu_target=sh4al ;;
	sh4a*)			sh_cpu_target=sh4a ;;
	sh4_single_only*)	sh_cpu_target=sh4-single-only ;;
	sh4_single*)		sh_cpu_target=sh4-single ;;
	sh4_nofpu*)		sh_cpu_target=sh4-nofpu ;;
	sh4* | sh-superh-*)	sh_cpu_target=sh4 ;;
	sh3e*)			sh_cpu_target=sh3e ;;
	sh*-*-netbsd* | sh3*)	sh_cpu_target=sh3 ;;
	sh2a_single_only*)	sh_cpu_target=sh2a-single-only ;;
	sh2a_single*)		sh_cpu_target=sh2a-single ;;
	sh2a_nofpu*)		sh_cpu_target=sh2a-nofpu ;;
	sh2a*)			sh_cpu_target=sh2a ;;
	sh2e*)			sh_cpu_target=sh2e ;;
	sh2*)			sh_cpu_target=sh2 ;;
	*)			sh_cpu_target=sh1 ;;
	esac
	# did the user say --without-fp ?
	if test x$with_fp = xno; then
		case ${sh_cpu_target} in
		sh4al | sh1)	;;
		sh4a* )		sh_cpu_target=sh4a-nofpu ;;
		sh4*)		sh_cpu_target=sh4-nofpu ;;
		sh3*)		sh_cpu_target=sh3 ;;
		sh2a*)		sh_cpu_target=sh2a-nofpu ;;
		sh2*)		sh_cpu_target=sh2 ;;
		*)	echo --without-fp not available for $target: ignored
		esac
		tm_defines="$tm_defines STRICT_NOFPU=1"
	fi
	sh_cpu_default="`echo $with_cpu|sed s/^m/sh/|tr A-Z_ a-z-`"
	case $sh_cpu_default in
	  sh2a-single-only | sh2a-single | sh2a-nofpu | sh2a | \
	  sh4a-single-only | sh4a-single | sh4a-nofpu | sh4a | sh4al | \
	  sh4-single-only | sh4-single | sh4-nofpu | sh4 | sh4-300 | \
	  sh3e | sh3 | sh2e | sh2 | sh1) ;;
	"")	sh_cpu_default=${sh_cpu_target} ;;
	*)	echo "with_cpu=$with_cpu not supported"; exit 1 ;;
	esac
	sh_multilibs=${with_multilib_list}
	if test "$sh_multilibs" = "default" ; then
		case ${target} in
		sh[1234]*)	sh_multilibs=${sh_cpu_target} ;;
		sh-superh-*)	sh_multilibs=m4,m4-single,m4-single-only,m4-nofpu ;;
		sh*-*-linux*)	sh_multilibs=m1,m2,m2a,m3e,m4 ;;
		sh*-*-netbsd*)	sh_multilibs=m3,m3e,m4 ;;
		*) sh_multilibs=m1,m2,m2e,m4,m4-single,m4-single-only,m2a,m2a-single ;;
		esac
		if test x$with_fp = xno; then
			sh_multilibs="`echo $sh_multilibs|sed -e s/m4/sh4-nofpu/ -e s/,m4-[^,]*//g -e s/,m[23]e// -e s/m2a,m2a-single/m2a-nofpu/ -e s/m5-..m....,//g`"
		fi
	fi
	target_cpu_default=SELECT_`echo ${sh_cpu_default}|tr abcdefghijklmnopqrstuvwxyz- ABCDEFGHIJKLMNOPQRSTUVWXYZ_`
	tm_defines=${tm_defines}' SH_MULTILIB_CPU_DEFAULT=\"'`echo $sh_cpu_default|sed s/sh/m/`'\"'
	tm_defines="$tm_defines SUPPORT_`echo $sh_cpu_default | sed 's/^m/sh/' | tr abcdefghijklmnopqrstuvwxyz- ABCDEFGHIJKLMNOPQRSTUVWXYZ_`=1"
	sh_multilibs=`echo $sh_multilibs | sed -e 's/,/ /g' -e 's/^[Ss][Hh]/m/' -e 's/ [Ss][Hh]/ m/g' | tr ABCDEFGHIJKLMNOPQRSTUVWXYZ_ abcdefghijklmnopqrstuvwxyz-`
	for sh_multilib in ${sh_multilibs}; do
		case ${sh_multilib} in
		m1 | m2 | m2e | m3 | m3e | \
		m4 | m4-single | m4-single-only | m4-nofpu | m4-300 |\
		m4a | m4a-single | m4a-single-only | m4a-nofpu | m4al | \
		m2a | m2a-single | m2a-single-only | m2a-nofpu)
			# TM_MULTILIB_CONFIG is used by t-sh for the non-endian multilib definition
			# It is passed to MULTIILIB_OPTIONS verbatim.
			TM_MULTILIB_CONFIG="${TM_MULTILIB_CONFIG}/${sh_multilib}"
			tm_defines="$tm_defines SUPPORT_`echo $sh_multilib | sed 's/^m/sh/' | tr abcdefghijklmnopqrstuvwxyz- ABCDEFGHIJKLMNOPQRSTUVWXYZ_`=1"
			;;
		\!*)	# TM_MULTILIB_EXCEPTIONS_CONFIG is used by t-sh
			# It is passed the MULTILIB_EXCEPTIONS verbatim.
			TM_MULTILIB_EXCEPTIONS_CONFIG="${TM_MULTILIB_EXCEPTIONS_CONFIG} `echo $sh_multilib | sed 's/^!//'`" ;;
		*)
			echo "with_multilib_list=${sh_multilib} not supported."
			exit 1
			;;
		esac
	done
	TM_MULTILIB_CONFIG=`echo $TM_MULTILIB_CONFIG | sed 's:^/::'`
	if test x${enable_incomplete_targets} = xyes ; then
		tm_defines="$tm_defines SUPPORT_SH1=1 SUPPORT_SH2E=1 SUPPORT_SH4=1 SUPPORT_SH4_SINGLE=1 SUPPORT_SH2A=1 SUPPORT_SH2A_SINGLE=1"
	fi
	tm_file="$tm_file ./sysroot-suffix.h"
	tmake_file="$tmake_file t-sysroot-suffix"
	;;
sh-*-rtems*)
	tmake_file="${tmake_file} sh/t-sh sh/t-rtems"
	tm_file="${tm_file} elfos.h sh/elf.h sh/embed-elf.h sh/rtemself.h rtems.h newlib-stdint.h"
	;;
sh-wrs-vxworks)
	tmake_file="$tmake_file sh/t-sh sh/t-vxworks"
	tm_file="${tm_file} elfos.h sh/elf.h sh/embed-elf.h vx-common.h vxworks.h sh/vxworks.h"
	;;
sparc-*-elf*)
	tm_file="${tm_file} elfos.h newlib-stdint.h sparc/sysv4.h sparc/sp-elf.h"
	case ${target} in
	    *-leon-*)
		tmake_file="sparc/t-sparc sparc/t-leon"
		;;
	    *-leon[3-9]*)
		tmake_file="sparc/t-sparc sparc/t-leon3"
		;;
	    *)
		tmake_file="sparc/t-sparc sparc/t-elf"
		;;
	esac
	;;
sparc-*-rtems*)
	tm_file="${tm_file} elfos.h sparc/sysv4.h sparc/sp-elf.h sparc/rtemself.h rtems.h newlib-stdint.h"
	tmake_file="${tmake_file} sparc/t-sparc sparc/t-rtems"
	;;
sparc-*-linux*)
	tm_file="${tm_file} elfos.h sparc/sysv4.h gnu-user.h linux.h glibc-stdint.h sparc/tso.h"
	extra_options="${extra_options} sparc/long-double-switch.opt"
	case ${target} in
	    *-leon-*)
		tmake_file="${tmake_file} sparc/t-sparc sparc/t-leon"
		;;
	    *-leon[3-9]*)
		tmake_file="${tmake_file} sparc/t-sparc sparc/t-leon3"
		;;
	    *)
		tmake_file="${tmake_file} sparc/t-sparc"
		;;
	esac
	if test x$enable_targets = xall; then
		tm_file="sparc/biarch64.h ${tm_file} sparc/linux64.h"
		tmake_file="${tmake_file} sparc/t-linux64"
	else
		tm_file="${tm_file} sparc/linux.h"
		tmake_file="${tmake_file} sparc/t-linux"
	fi
	;;
sparc-*-netbsdelf*)
	tm_file="${tm_file} elfos.h sparc/sysv4.h ${nbsd_tm_file} sparc/netbsd-elf.h"
	extra_options="${extra_options} netbsd.opt netbsd-elf.opt"
	extra_options="${extra_options} sparc/long-double-switch.opt"
	tmake_file="${tmake_file} sparc/t-sparc"
	;;
sparc*-*-solaris2*)
	tm_file="sparc/biarch64.h ${tm_file} ${sol2_tm_file} sparc/tso.h"
	case ${target} in
	    sparc64-*-* | sparcv9-*-*)
		tm_file="sparc/default64.h ${tm_file}"
		;;
	    *)
		test x$with_cpu != x || with_cpu=v9
		;;
	esac
	tmake_file="${tmake_file} sparc/t-sparc sparc/t-sol2"
	;;
sparc-wrs-vxworks)
	tm_file="${tm_file} elfos.h sparc/sysv4.h vx-common.h vxworks.h sparc/vxworks.h"
	tmake_file="${tmake_file} sparc/t-sparc sparc/t-vxworks"
	;;
sparc64-*-elf*)
	tm_file="${tm_file} elfos.h newlib-stdint.h sparc/sysv4.h sparc/sp64-elf.h"
	extra_options="${extra_options}"
	tmake_file="${tmake_file} sparc/t-sparc"
	;;
sparc64-*-rtems*)
	tm_file="${tm_file} elfos.h newlib-stdint.h sparc/sysv4.h sparc/sp64-elf.h sparc/rtemself.h rtems.h"
	extra_options="${extra_options}"
	tmake_file="${tmake_file} sparc/t-sparc sparc/t-rtems-64"
	;;
sparc64-*-linux*)
	tm_file="sparc/biarch64.h ${tm_file} elfos.h sparc/sysv4.h gnu-user.h linux.h glibc-stdint.h sparc/default64.h sparc/linux64.h sparc/tso.h"
	extra_options="${extra_options} sparc/long-double-switch.opt"
	tmake_file="${tmake_file} sparc/t-sparc sparc/t-linux64"
	;;
sparc64-*-freebsd*|ultrasparc-*-freebsd*)
	tm_file="${tm_file} ${fbsd_tm_file} elfos.h sparc/sysv4.h sparc/freebsd.h"
	extra_options="${extra_options} sparc/long-double-switch.opt"
	case "x$with_cpu" in
		xultrasparc) ;;
		x) with_cpu=ultrasparc ;;
		*) echo "$with_cpu not supported for freebsd target"; exit 1 ;;
	esac
	tmake_file="${tmake_file} sparc/t-sparc"
	;;
sparc64-*-netbsd*)
	tm_file="sparc/biarch64.h ${tm_file}"
	tm_file="${tm_file} elfos.h sparc/sysv4.h ${nbsd_tm_file} sparc/netbsd-elf.h"
	extra_options="${extra_options} netbsd.opt netbsd-elf.opt"
	extra_options="${extra_options} sparc/long-double-switch.opt"
	tmake_file="${tmake_file} sparc/t-sparc sparc/t-netbsd64"
	;;
sparc64-*-openbsd*)
	tm_file="sparc/openbsd1-64.h ${tm_file} elfos.h sparc/sysv4.h sparc/sp64-elf.h"
	tm_file="${tm_file} openbsd.h openbsd-stdint.h openbsd-libpthread.h sparc/openbsd64.h"
	extra_options="${extra_options} openbsd.opt"
	extra_options="${extra_options}"
	gas=yes gnu_ld=yes
	with_cpu=ultrasparc
	tmake_file="${tmake_file} sparc/t-sparc"
	;;
tic6x-*-elf)
	tm_file="elfos.h ${tm_file} c6x/elf-common.h c6x/elf.h"
	tm_file="${tm_file} tm-dwarf2.h newlib-stdint.h"
	tmake_file="c6x/t-c6x c6x/t-c6x-elf"
	use_collect2=no
	;;
tic6x-*-uclinux)
	tm_file="elfos.h ${tm_file} gnu-user.h linux.h c6x/elf-common.h c6x/uclinux-elf.h"
	tm_file="${tm_file} tm-dwarf2.h glibc-stdint.h"
	tm_file="${tm_file} ./sysroot-suffix.h"
	tmake_file="t-sysroot-suffix t-slibgcc"
	tmake_file="${tmake_file} c6x/t-c6x c6x/t-c6x-elf c6x/t-c6x-uclinux"
	use_collect2=no
	;;
v850-*-rtems*)
	target_cpu_default="TARGET_CPU_generic"
	tm_file="elfos.h v850/v850.h"
	tm_file="${tm_file} v850/rtems.h rtems.h newlib-stdint.h"
	tmake_file="${tmake_file} v850/t-v850"
	tmake_file="${tmake_file} v850/t-rtems"
	use_collect2=no
	c_target_objs="v850-c.o"
	cxx_target_objs="v850-c.o"
	;;
v850*-*-*)
	case ${target} in
	v850e3v5-*-*)
		target_cpu_default="TARGET_CPU_v850e3v5"
		;;
	v850e2v3-*-*)
		target_cpu_default="TARGET_CPU_v850e2v3"
		;;
	v850e2-*-*)
		target_cpu_default="TARGET_CPU_v850e2"
		;;
	v850e1-*-* | v850es-*-*)
		target_cpu_default="TARGET_CPU_v850e1"
		;;
	v850e-*-*)
		target_cpu_default="TARGET_CPU_v850e"
		;;
	v850-*-*)
		target_cpu_default="TARGET_CPU_generic"
		;;
	esac
	tm_file="elfos.h newlib-stdint.h v850/v850.h"
	use_collect2=no
	c_target_objs="v850-c.o"
	cxx_target_objs="v850-c.o"
	use_gcc_stdint=wrap
	;;
vax-*-linux*)
	tm_file="${tm_file} elfos.h gnu-user.h linux.h vax/elf.h vax/linux.h"
	extra_options="${extra_options} vax/elf.opt"
	;;
vax-*-netbsdelf*)
	tm_file="${tm_file} elfos.h ${nbsd_tm_file} vax/elf.h vax/netbsd-elf.h"
	extra_options="${extra_options} netbsd.opt netbsd-elf.opt vax/elf.opt"
	tm_defines="${tm_defines} CHAR_FAST8=1 SHORT_FAST16=1"
	;;
visium-*-elf*)
	tm_file="elfos.h ${tm_file} visium/elf.h newlib-stdint.h"
	tmake_file="visium/t-visium visium/t-crtstuff"
	;;
xstormy16-*-elf)
	# For historical reasons, the target files omit the 'x'.
	tm_file="elfos.h newlib-stdint.h stormy16/stormy16.h"
	tm_p_file=stormy16/stormy16-protos.h
	md_file=stormy16/stormy16.md
	out_file=stormy16/stormy16.cc
	extra_options=stormy16/stormy16.opt
	tmake_file="stormy16/t-stormy16"
	;;
xtensa*-*-elf*)
	tm_file="${tm_file} elfos.h newlib-stdint.h xtensa/elf.h"
	extra_options="${extra_options} xtensa/elf.opt"
	;;
xtensa*-*-linux*)
	tm_file="${tm_file} elfos.h gnu-user.h linux.h glibc-stdint.h xtensa/linux.h"
	tmake_file="${tmake_file} xtensa/t-xtensa"
	;;
xtensa*-*-uclinux*)
	tm_file="${tm_file} elfos.h gnu-user.h linux.h glibc-stdint.h xtensa/uclinux.h"
	tmake_file="${tmake_file} xtensa/t-xtensa"
	extra_options="${extra_options} xtensa/uclinux.opt"
	;;
am33_2.0-*-linux*)
	tm_file="mn10300/mn10300.h elfos.h gnu-user.h linux.h glibc-stdint.h mn10300/linux.h"
	gas=yes gnu_ld=yes
	use_collect2=no
	;;
m32c-*-elf*)
	tm_file="elfos.h newlib-stdint.h ${tm_file}"
	c_target_objs="m32c-pragma.o"
	cxx_target_objs="m32c-pragma.o"
 	;;
*)
	echo "*** Configuration ${target} not supported" 1>&2
	exit 1
	;;
esac

case ${target} in
i[34567]86-*-linux* | x86_64-*-linux*)
	tmake_file="${tmake_file} i386/t-pmm_malloc i386/t-i386"
	;;
i[34567]86-*-* | x86_64-*-*)
	tmake_file="${tmake_file} i386/t-gmm_malloc i386/t-i386"
	;;
powerpc*-*-* | rs6000-*-*)
	tm_file="${tm_file} ${cpu_type}/option-defaults.h"
esac

# non-glibc systems
case ${target} in
*-linux-musl*)
	tmake_file="${tmake_file} t-musl"
	;;
*-linux-uclibc*)
	tmake_file="${tmake_file} t-uclibc"
	;;
esac

# Assume the existence of indirect function support and allow the use of the
# resolver attribute.
case ${target} in
*-*-linux*android*|*-*-linux*uclibc*|*-*-linux*musl*)
        ;;
*-*-kfreebsd*-gnu | *-*-kopensolaris*-gnu)
        ;;
*-*-linux* | *-*-gnu*)
	case ${target} in
	aarch64*-* | arm*-* | i[34567]86-* | powerpc*-* | s390*-* | sparc*-* | x86_64-* | loongarch*-*)
		default_gnu_indirect_function=yes
		;;
	esac
	;;
esac

# Build mkoffload tool
case ${target} in
*-intelmic-* | *-intelmicemul-*)
	tmake_file="${tmake_file} i386/t-intelmic"
	tm_file="${tm_file} i386/intelmic-offload.h"
	;;
esac

if [ "$target_has_targetcm" = "no" ]; then
  c_target_objs="$c_target_objs default-c.o"
  cxx_target_objs="$cxx_target_objs default-c.o"
fi

if [ "$common_out_file" = "" ]; then
  if [ "$target_has_targetm_common" = "yes" ]; then
    common_out_file="$cpu_type/$cpu_type-common.cc"
  else
    common_out_file="default-common.cc"
  fi
fi

if [ "$target_has_targetdm" = "no" ]; then
  d_target_objs="$d_target_objs default-d.o"
fi

if [ "$target_has_targetrustm" = "no" ]; then
  rust_target_objs="$rust_target_objs default-rust.o"
fi

# Support for --with-cpu and related options (and a few unrelated options,
# too).
case ${with_cpu} in
  yes | no)
    echo "--with-cpu must be passed a value" 1>&2
    exit 1
    ;;
esac

# Set arch and cpu from ${target} and ${target_noncanonical}.  Set cpu
# to generic if there is no processor scheduler model for the target.
arch=
cpu=
arch_without_sse2=no
arch_without_64bit=no
case ${target} in
  i386-*-freebsd*)
    if test $fbsd_major -ge 6; then
      arch=i486
    else
      arch=i386
    fi
    cpu=generic
    arch_without_sse2=yes
    arch_without_64bit=yes
    ;;
  i386-*-netbsd*)
    arch=i486
    cpu=generic
    arch_without_sse2=yes
    arch_without_64bit=yes
    ;;
  i386-*-*)
    arch=i386
    cpu=i386
    arch_without_sse2=yes
    arch_without_64bit=yes
    ;;
  i486-*-*)
    arch=i486
    cpu=i486
    arch_without_sse2=yes
    arch_without_64bit=yes
    ;;
  i586-*-*)
    arch_without_sse2=yes
    arch_without_64bit=yes
    case ${target_noncanonical} in
      k6_2-*)
	arch=k6-2
	cpu=k6-2
	;;
      k6_3-*)
	arch=k6-3
	cpu=k6-3
	;;
      k6-*)
	arch=k6
	cpu=k6
	;;
      pentium_mmx-*|winchip_c6-*|winchip2-*|c3-*)
	arch=pentium-mmx
	cpu=pentium-mmx
	;;
      *)
	arch=pentium
	cpu=pentium
	;;
    esac
    ;;
  i686-*-* | i786-*-*)
    case ${target_noncanonical} in
      znver1-*)
	arch=znver1
	cpu=znver1
	;;
      znver2-*)
	arch=znver2
	cpu=znver2
	;;
      znver3-*)
	arch=znver3
	cpu=znver3
	;;
      znver4-*)
	arch=znver4
	cpu=znver4
	;;
      bdver4-*)
        arch=bdver4
        cpu=bdver4
        ;;
      bdver3-*)
        arch=bdver3
        cpu=bdver3
        ;;
      bdver2-*)
        arch=bdver2
        cpu=bdver2
        ;;
      bdver1-*)
	arch=bdver1
	cpu=bdver1
	;;
      btver1-*)
	arch=btver1
	cpu=btver1
	;;
      btver2-*)
	arch=btver2
	cpu=btver2
	;;
      amdfam10-*|barcelona-*)
	arch=amdfam10
	cpu=amdfam10
	;;
      k8_sse3-*|opteron_sse3-*|athlon64_sse3-*)
	arch=k8-sse3
	cpu=k8-sse3
	;;
      k8-*|opteron-*|athlon64-*|athlon_fx-*)
	arch=k8
	cpu=k8
	;;
      athlon_xp-*|athlon_mp-*|athlon_4-*)
	arch=athlon-4
	cpu=athlon-4
	arch_without_sse2=yes
	arch_without_64bit=yes
	;;
      athlon_tbird-*|athlon-*)
	arch=athlon
	cpu=athlon
	arch_without_sse2=yes
	;;
      geode-*)
	arch=geode
	cpu=geode
	arch_without_sse2=yes
	;;
      lujiazui-*)
	arch=lujiazui
	cpu=lujiazui
	;;
      pentium2-*)
	arch=pentium2
	cpu=pentium2
	arch_without_sse2=yes
	;;
      pentium3-*|pentium3m-*)
	arch=pentium3
	cpu=pentium3
	arch_without_sse2=yes
	;;
      pentium4-*|pentium4m-*)
	arch=pentium4
	cpu=pentium4
	;;
      prescott-*)
	arch=prescott
	cpu=prescott
	;;
      nocona-*)
	arch=nocona
	cpu=nocona
	;;
      atom-*)
	arch=atom
	cpu=atom
	;;
      slm-*)
	arch=slm
	cpu=slm
	;;
      core2-*)
	arch=core2
	cpu=core2
	;;
      corei7-*)
	arch=corei7
	cpu=corei7
	;;
      corei7_avx-*)
	arch=corei7-avx
	cpu=corei7-avx
	;;
      pentium_m-*)
	arch=pentium-m
	cpu=pentium-m
	;;
      pentiumpro-*)
	arch=pentiumpro
	cpu=pentiumpro
	arch_without_sse2=yes
	;;
      *)
	arch=pentiumpro
	cpu=generic
	arch_without_sse2=yes
	arch_without_64bit=yes
	;;
    esac
    ;;
  x86_64-*-*)
    case ${target_noncanonical} in
      znver1-*)
	arch=znver1
	cpu=znver1
	;;
      znver2-*)
	arch=znver2
	cpu=znver2
	;;
      znver3-*)
	arch=znver3
	cpu=znver3
	;;
	  znver4-*)
	arch=znver4
	cpu=znver4
	;;
      bdver4-*)
        arch=bdver4
        cpu=bdver4
        ;;
      bdver3-*)
        arch=bdver3
        cpu=bdver3
        ;;
      bdver2-*)
        arch=bdver2
        cpu=bdver2
        ;;
      bdver1-*)
	arch=bdver1
	cpu=bdver1
	;;
      btver1-*)
	arch=btver1
	cpu=btver1
	;;
      btver2-*)
	arch=btver2
	cpu=btver2
	;;
      amdfam10-*|barcelona-*)
	arch=amdfam10
	cpu=amdfam10
	;;
      k8_sse3-*|opteron_sse3-*|athlon64_sse3-*)
	arch=k8-sse3
	cpu=k8-sse3
	;;
      k8-*|opteron-*|athlon_64-*)
	arch=k8
	cpu=k8
	;;
    lujiazui-*)
	arch=lujiazui
	cpu=lujiazui
	;;
      nocona-*)
	arch=nocona
	cpu=nocona
	;;
      atom-*)
	arch=atom
	cpu=atom
	;;
      slm-*)
	arch=slm
	cpu=slm
	;;
      core2-*)
	arch=core2
	cpu=core2
	;;
      corei7-*)
	arch=corei7
	cpu=corei7
	;;
      *)
	arch=x86-64
	cpu=generic
	;;
    esac
    ;;
esac

# If there is no $with_cpu option, try to infer one from ${target}.
# This block sets nothing except for with_cpu.
if test x$with_cpu = x ; then
  case ${target} in
    i[34567]86-*-elfiamcu)
      with_cpu=lakemont
      ;;
    i[34567]86-*-*|x86_64-*-*)
      with_cpu=$cpu
      ;;
    alphaev6[78]*-*-*)
      with_cpu=ev67
      ;;
    alphaev6*-*-*)
      with_cpu=ev6
      ;;
    alphapca56*-*-*)
      with_cpu=pca56
      ;;
    alphaev56*-*-*)
      with_cpu=ev56
      ;;
    alphaev5*-*-*)
      with_cpu=ev5
      ;;
    frv-*-*linux* | frv400-*-*linux*)
      with_cpu=fr400
      ;;
    frv550-*-*linux*)
      with_cpu=fr550
      ;;
    m68k*-*-*)
      case "$with_arch" in
	"cf")
	  with_cpu=${default_cf_cpu}
	  ;;
	"" | "m68k")
	  with_cpu=m${default_m68k_cpu}
	  ;;
      esac
      ;;
    sparc*-*-*)
      case ${target} in
	*-leon-*)
	  with_cpu=leon
	  ;;
	*-leon[3-9]*)
	  with_cpu=leon3
	  ;;
	*-leon[3-9]v7*)
	  with_cpu=leon3v7
	  ;;
	*)
	  with_cpu="`echo ${target} | sed 's/-.*$//'`"
	  ;;
      esac
      ;;
    visium-*-*)
      with_cpu=gr5
      ;;
  esac

  # Avoid overriding --with-cpu-32 and --with-cpu-64 values.
  case ${target} in
    i[34567]86-*-*|x86_64-*-*)
      if test x$with_cpu_32 != x || test x$with_cpu_64 != x; then
	if test x$with_cpu_32 = x; then
	  with_cpu_32=$with_cpu
	fi
	if test x$with_cpu_64 = x; then
	  with_cpu_64=$with_cpu
	fi
        with_cpu=
      fi
      ;;
  esac
fi

# Support for --with-arch and related options (and a few unrelated options,
# too).
case ${with_arch} in
  yes | no)
    echo "--with-arch must be passed a value" 1>&2
    exit 1
    ;;
esac

# If there is no $with_arch option, try to infer one from ${target}.
# This block sets nothing except for with_arch.
if test x$with_arch = x ; then
  case ${target} in
    i[34567]86-*-darwin*|x86_64-*-darwin*)
      # Default arch is set via TARGET_SUBTARGET32_ISA_DEFAULT
      # and TARGET_SUBTARGET64_ISA_DEFAULT in config/i386/darwin.h.
      ;;
    i[34567]86-*-elfiamcu)
      with_arch=lakemont
      ;;
    i[34567]86-*-*)
      # --with-fpmath sets the default ISA to SSE2, which is the same
      # ISA supported by Pentium 4.
      if test x$with_fpmath = x || test $arch_without_sse2 = no; then
	with_arch=$arch
      else
	with_arch=pentium4
      fi
      ;;
    x86_64-*-*)
      with_arch=$arch
      ;;
    mips64r5900-*-* | mips64r5900el-*-* | mipsr5900-*-* | mipsr5900el-*-*)
      with_arch=r5900
      ;;
    mips*-*-vxworks)
      with_arch=mips2
      ;;
    nvptx-*)
      with_arch=sm_30
      ;;
  esac

  # Avoid overriding --with-arch-32 and --with-arch-64 values.
  case ${target} in
    i[34567]86-*-darwin*|x86_64-*-darwin*)
      # Default arch is set via TARGET_SUBTARGET32_ISA_DEFAULT
      # and TARGET_SUBTARGET64_ISA_DEFAULT in config/i386/darwin.h.
      ;;
    i[34567]86-*-*|x86_64-*-*)
      if test x$with_arch_32 != x || test x$with_arch_64 != x; then
	if test x$with_arch_32 = x; then
	  with_arch_32=$with_arch
	fi
	if test x$with_arch_64 = x; then
	  if test $arch_without_64bit = yes; then
	    # Set the default 64bit arch to x86-64 if the default arch
	    # doesn't support 64bit.
	    with_arch_64=x86-64
	  else
	    with_arch_64=$with_arch
	  fi
	fi
	with_arch=
      elif test $arch_without_64bit$need_64bit_isa = yesyes; then
	# Set the default 64bit arch to x86-64 if the default arch
	# doesn't support 64bit and we need 64bit ISA.
	with_arch_32=$with_arch
	with_arch_64=x86-64
	with_arch=
      fi
      ;;
  esac
fi

# Infer a default setting for --with-float.
if test x$with_float = x; then
  case ${target} in
    mips64r5900-*-* | mips64r5900el-*-* | mipsr5900-*-* | mipsr5900el-*-*)
      # The R5900 doesn't support 64-bit float.  32-bit float doesn't
      # comply with IEEE 754.
      with_float=soft
      ;;
  esac
fi

# Infer a default setting for --with-fpu.
if test x$with_fpu = x; then
  case ${target} in
    mips64r5900-*-* | mips64r5900el-*-* | mipsr5900-*-* | mipsr5900el-*-*)
      # The R5900 FPU only supports single precision.
      with_fpu=single
      ;;
  esac
fi

# Support --with-fpmath.
if test x$with_fpmath != x; then
  case ${target} in
    i[34567]86-*-* | x86_64-*-*)
      case ${with_fpmath} in
      avx)
	tm_file="${tm_file} i386/avxmath.h"
	;;
      sse)
	tm_file="${tm_file} i386/ssemath.h"
	;;
      *)
	echo "Invalid --with-fpmath=$with_fpmath" 1>&2
	exit 1
	;;
      esac
      ;;
    *)
      echo "--with-fpmath isn't supported for $target." 1>&2
      exit 1
      ;;
  esac
fi

# Similarly for --with-schedule.
if test x$with_schedule = x; then
	case ${target} in
	hppa1*)
		# Override default PA8000 scheduling model.
		with_schedule=7100LC
		;;
	esac
fi

# Infer a default setting for --with-llsc.
if test x$with_llsc = x; then
  case ${target} in
    mips*-*-linux*)
      # The kernel emulates LL and SC where necessary.
      with_llsc=yes
      ;;
    mips64r5900-*-* | mips64r5900el-*-* | mipsr5900-*-* | mipsr5900el-*-*)
      # The R5900 doesn't support LL(D) and SC(D).
      with_llsc=no
      ;;
  esac
fi

# Validate and mark as valid any --with options supported
# by this target.  In order to use a particular --with option
# you must list it in supported_defaults; validating the value
# is optional.  This case statement should set nothing besides
# supported_defaults.

supported_defaults=
case "${target}" in
	aarch64*-*-*)
		supported_defaults="abi cpu cpu_64 arch arch_64 tune tune_64"
		if test x$with_cpu_64 != x && test x$with_cpu = x; then
			with_cpu=$with_cpu_64
		fi
		if test x$with_arch_64 != x && test x$with_arch = x; then
			with_arch=$with_arch_64
		fi
		if test x$with_tune_64 != x && test x$with_tune = x; then
			with_tune=$with_tune_64
		fi
		for which in cpu arch tune; do
			eval "val=\$with_$which"
			base_val=`echo $val | sed -e 's/\+.*//'`
			ext_val=`echo $val | sed -e 's/[a-z0-9.-]\+//'`

			if [ $which = arch ]; then
			  def=aarch64-arches.def
			  pattern=AARCH64_ARCH
			else
			  def=aarch64-cores.def
			  pattern=AARCH64_CORE
			fi

			# Find the base CPU or ARCH id in aarch64-cores.def or
			# aarch64-arches.def
			if [ x"$base_val" = x ] \
			    || grep "^$pattern(\"$base_val\"," \
				    ${srcdir}/config/aarch64/$def \
				    > /dev/null; then

			  # Disallow extensions in --with-tune=cortex-a53+crc.
			  if [ $which = tune ] && [ x"$ext_val" != x ]; then
			    echo "Architecture extensions not supported in --with-$which=$val" 1>&2
			    exit 1
			  fi

			  # Use the pre-processor to strip flatten the options.
			  # This makes the format less rigid than if we use
			  # grep and sed directly here.
			  opt_macro="AARCH64_OPT_EXTENSION(A, B, C, D, E, F)=A, B, C, D, E, F"
			  options_parsed="`$ac_cv_prog_CPP -D"$opt_macro" -x c \
				${srcdir}/config/aarch64/aarch64-option-extensions.def`"

			  while [ x"$ext_val" != x ]
			  do
				ext_val=`echo $ext_val | sed -e 's/\+//'`
				ext=`echo $ext_val | sed -e 's/\+.*//'`
				base_ext=`echo $ext | sed -e 's/^no//'`
				opt_line=`echo -e "$options_parsed" | \
					grep "^\"$base_ext\""`

				if [ x"$base_ext" = x ] \
				    || [ x"$opt_line" != x ]; then
				  true
				else
				  echo "Unknown extension used in --with-$which=$val" 1>&2
				  exit 1
				fi
				ext_val=`echo $ext_val | sed -e 's/[a-z0-9]\+//'`
			  done

			  true
			else
			  # Allow --with-$which=native.
			  if [ "$val" = native ]; then
			    true
			  else
			    echo "Unknown $which used in --with-$which=$val" 1>&2
			    exit 1
			  fi
			fi
		done
		;;

	alpha*-*-*)
		supported_defaults="cpu tune"
		for which in cpu tune; do
			eval "val=\$with_$which"
			case "$val" in
			"" \
			| ev4 | ev45 | 21064 | ev5 | 21164 | ev56 | 21164a \
			| pca56 | 21164PC | 21164pc | ev6 | 21264 | ev67 \
			| 21264a)
				;;
			*)
				echo "Unknown CPU used in --with-$which=$val" 1>&2
				exit 1
				;;
			esac
		done
		;;

	arc*-*-*)
		supported_defaults="cpu fpu"

		new_cpu=hs38_linux
		if [ x"$with_cpu" = x ] \
		    || grep -q -E "^ARC_CPU[[:blank:]]*\($with_cpu," \
		       ${srcdir}/config/arc/arc-cpus.def
		then
		 # Ok
		 new_cpu=$with_cpu
		else
		 echo "Unknown cpu used in --with-cpu=$with_cpu" 1>&2
		 exit 1
		fi

		# see if --with-fpu matches any of the supported FPUs
		case "$with_fpu" in
		"")
			# OK
			;;
		fpus | fpus_div | fpus_fma | fpus_all)
			# OK if em or hs
			flags_ok="[emhs]+"
			;;
		fpuda | fpuda_div | fpuda_fma | fpuda_all)
			# OK only em
			flags_ok="em"
			;;
		fpud | fpud_div | fpud_fma | fpud_all)
			# OK only hs
			flags_ok="hs"
			;;
		*)
			echo "Unknown floating point type used in "\
			     "--with-fpu=$with_fpu" 1>&2
			exit 1
			;;
		esac

		if [ -n "$flags_ok" ] \
		   && ! grep -q -E "^ARC_CPU[[:blank:]]*\($new_cpu,[[:blank:]]*$flags_ok," \
		   ${srcdir}/config/arc/arc-cpus.def
		then
		   echo "Unknown floating point type used in "\
			 "--with-fpu=$with_fpu for cpu $new_cpu" 1>&2
			 exit 1
		fi
		;;

	avr-*-*)
		# Handle --with-multilib-list.
		if test "x${with_multilib_list}" != xdefault; then
			TM_MULTILIB_CONFIG="${with_multilib_list}"
		fi
	;;

    csky-*-*)
	supported_defaults="cpu endian float"
	;;

	arm*-*-*)
		supported_defaults="arch cpu float tune fpu abi mode tls"
		for which in cpu tune arch; do
			# See if it matches a supported value
			eval "val=\$with_$which"
			if [ x"$val" != x ]; then
			  cpu=`awk -f ${srcdir}/config/arm/parsecpu.awk \
				-v cmd="chk$which $val" \
				${srcdir}/config/arm/arm-cpus.in`
			  if [ "$cpu" = "error" ]; then
			    echo "Unknown target in --with-$which=$val" 1>&2
			    exit 1
			  else
			    new_val=$cpu
			    eval "target_${which}_cname=$new_val"
			    echo "For $val real value is $new_val"
			  fi
			fi
		done

		case "$with_float" in
		"" \
		| soft | hard | softfp)
			# OK
			;;
		*)
			echo "Unknown floating point type used in --with-float=$with_float" 1>&2
			exit 1
			;;
		esac

		# see if --with-fpu matches any of the supported FPUs
		if [ x"$with_fpu" != x ] ; then
		  val=$with_fpu
		  fpu=`awk -f ${srcdir}/config/arm/parsecpu.awk \
			-v cmd="chkfpu $val" \
			${srcdir}/config/arm/arm-cpus.in`
		  if [ "$fpu" = "error" ]
		  then
		    echo "Unknown target in --with-fpu=$val" 1>&2
		    exit 1
		  fi
		fi

		case "$with_abi" in
		"" \
		| apcs-gnu | atpcs | aapcs | iwmmxt | aapcs-linux )
			#OK
			;;
		*)
			echo "Unknown ABI used in --with-abi=$with_abi"
			exit 1
			;;
		esac

		case "$with_mode" in
		"" \
		| arm | thumb )
			#OK
			;;
		*)
			echo "Unknown mode used in --with-mode=$with_mode"
			exit 1
			;;
		esac

		case "$with_tls" in
		"" \
		| gnu | gnu2)
			# OK
			;;
		*)
			echo "Unknown TLS method used in --with-tls=$with_tls" 1>&2
			exit 1
			;;
		esac

		if test "x$with_arch" != x && test "x$with_cpu" != x; then
			echo "Switch \"--with-arch\" may not be used with switch \"--with-cpu\""  1>&2
			exit 1
		fi

		if test "x$with_cpu" != x && test "x$with_tune" != x; then
			echo "Switch \"--with-tune\" may not be used with switch \"--with-cpu\""  1>&2
			exit 1
		fi

		# Add extra multilibs
		if test "x$with_multilib_list" != x; then
			ml=
			arm_multilibs=`echo $with_multilib_list | sed -e 's/,/ /g'`
			if test "x${arm_multilibs}" != xdefault ; then
				for arm_multilib in ${arm_multilibs}; do
					case ${arm_multilib} in
					aprofile|rmprofile)
						tmake_profile_file="arm/t-multilib"
						;;
					@*)
						ml=`echo "X$arm_multilib" | sed '1s,^X@,,'`
						if test -f "${srcdir}/config/arm/${ml}"; then
							tmake_file="${tmake_file} arm/${ml}"
						else
							echo "Error: ${ml} does not exist in ${srcdir}/config/arm" >&2
							exit 1
						fi
						;;
					*)
						echo "Error: --with-multilib-list=${with_multilib_list} not supported." 1>&2
						exit 1
						;;
					esac
				done
			fi

			if test "x${tmake_profile_file}" != x ; then
				# arm/t-aprofile and arm/t-rmprofile are only
				# designed to work without any with-cpu,
				# with-arch, with-mode, with-fpu or with-float
				# options.
				if test "x$with_arch" != x \
				    || test "x$with_cpu" != x \
				    || test "x$with_float" != x \
				    || test "x$with_fpu" != x \
				    || test "x$with_mode" != x ; then
				    echo "Error: You cannot use any of --with-arch/cpu/fpu/float/mode with --with-multilib-list=${with_multilib_list}" 1>&2
				    exit 1
				elif test "x$ml" != x ; then
				    echo "Error: You cannot use builtin multilib profiles along with custom ones" 1>&2
				    exit 1
				fi
				# But pass the default value for float-abi
				# through to the multilib selector
				with_float="soft"
				tmake_file="${tmake_file} ${tmake_profile_file}"
				TM_MULTILIB_CONFIG="$with_multilib_list"
			fi
		fi
		target_cpu_cname=${target_cpu_cname:-arm7tdmi}
		with_cpu=${with_cpu:-$target_cpu_cname}
		;;

	fr*-*-*linux*)
		supported_defaults=cpu
		case "$with_cpu" in
		fr400) ;;
		fr550) ;;
		*)
			echo "Unknown cpu used in --with-cpu=$with_cpu" 1>&2
			exit 1
			;;
		esac
		;;

	fido-*-* | m68k*-*-*)
		supported_defaults="arch cpu"
		case "$with_arch" in
		"" | "m68k"| "cf")
			m68k_arch_family="$with_arch"
			;;
		*)
			echo "Invalid --with-arch=$with_arch" 1>&2
			exit 1
			;;
		esac

		# We always have a $with_cpu setting here.
		case "$with_cpu" in
		"m68000" | "m68010" | "m68020" | "m68030" | "m68040" | "m68060")
			m68k_cpu_ident=$with_cpu
			;;
		"m68020-40")
			m68k_cpu_ident=m68020
			tm_defines="$tm_defines M68K_DEFAULT_TUNE=u68020_40"
			;;
		"m68020-60")
			m68k_cpu_ident=m68020
			tm_defines="$tm_defines M68K_DEFAULT_TUNE=u68020_60"
			;;
		*)
			# We need the C identifier rather than the string.
			m68k_cpu_ident=`awk -v arg="\"$with_cpu\"" \
			   'BEGIN { FS="[ \t]*[,()][ \t]*" }; \
			    $1 == "M68K_DEVICE" && $2 == arg { print $3 }' \
				 ${srcdir}/config/m68k/m68k-devices.def`
			if [ x"$m68k_cpu_ident" = x ] ; then
				echo "Unknown CPU used in --with-cpu=$with_cpu" 1>&2
				exit 1
			fi
			with_cpu="mcpu=$with_cpu"
			;;
		esac
		;;

	amdgcn-*-*)
		supported_defaults="arch tune"

		for which in arch tune; do
			eval "val=\$with_$which"
			case ${val} in
			"" | fiji | gfx900 | gfx906 | gfx908 | gfx90a)
				# OK
				;;
			*)
				echo "Unknown cpu used in --with-$which=$val." 1>&2
				exit 1
				;;
			esac
		done
		[ "x$with_arch" = x ] && with_arch=fiji
		;;

	hppa*-*-*)
		supported_defaults="arch schedule"

		case "$with_arch" in
		"" | 1.0 | 1.1 | 2.0)
			# OK
			;;
		*)
			echo "Unknown architecture used in --with-arch=$with_arch" 1>&2
			exit 1
			;;
		esac

		case "$with_schedule" in
		"" | 700 | 7100 | 7100LC | 7200 | 7300 | 8000)
			# OK
			;;
		*)
			echo "Unknown processor used in --with-schedule=$with_schedule." 1>&2
			exit 1
			;;
		esac
		;;

	i[34567]86-*-* | x86_64-*-*)
		supported_defaults="abi arch arch_32 arch_64 cpu cpu_32 cpu_64 tune tune_32 tune_64"
		for which in arch arch_32 arch_64 cpu cpu_32 cpu_64 tune tune_32 tune_64; do
			eval "val=\$with_$which"
			case " $x86_archs " in
			*" ${val} "*)
				case "${target}" in
				  x86_64-*-*)
				      case "x$which" in
					*_32)
						;;
					*)
						echo "CPU given in --with-$which=$val doesn't support 64bit mode." 1>&2
						exit 1
						;;
				      esac
				      ;;
				esac
				# OK
				;;
			*)
				if test x${val} != x; then
					case " $x86_64_archs " in
					*" ${val} "*)
						# Disallow x86-64-v* for --with-cpu=/--with-tune=
						case "x$which$val" in
						xcpu*x86-64-v*|xtune*x86-64-v*)
							echo "Unknown CPU given in --with-$which=$val." 1>&2
							exit 1
							;;
						*)
							;;
						esac
						# OK
						;;
					*)
						# Allow $x86_cpus --with-cpu=/--with-tune=
						case "x$which" in
						xcpu*|xtune*)
							case " $x86_cpus " in
							*" ${val} "*)
								# OK
								;;
							*)
								echo "Unknown CPU given in --with-$which=$val." 1>&2
								exit 1
								;;
							esac
							;;
						*)
							echo "Unknown CPU given in --with-$which=$val." 1>&2
							exit 1
							;;
						esac
					;;
					esac
				fi
				;;
			esac
		done
		;;

	riscv*-*-*)
		supported_defaults="abi arch tune riscv_attribute isa_spec"

		case "${target}" in
		riscv-* | riscv32*) xlen=32 ;;
		riscv64*) xlen=64 ;;
		*) echo "Unsupported RISC-V target ${target}" 1>&2; exit 1 ;;
		esac

		case "${with_isa_spec}" in
		""|default|20191213|201912)
			tm_defines="${tm_defines} TARGET_DEFAULT_ISA_SPEC=ISA_SPEC_CLASS_20191213"
			with_isa_spec=20191213
			;;
		2.2)
			tm_defines="${tm_defines} TARGET_DEFAULT_ISA_SPEC=ISA_SPEC_CLASS_2P2"
			;;
		20190608 | 201906)
			tm_defines="${tm_defines} TARGET_DEFAULT_ISA_SPEC=ISA_SPEC_CLASS_20190608"
			with_isa_spec=20190608
			;;
		*)
			echo "--with-isa-spec only accept 2.2, 20191213, 201912, 20190608 or 201906" 1>&2
			exit 1
		esac

		case "${with_riscv_attribute}" in
		yes)
			tm_defines="${tm_defines} TARGET_RISCV_ATTRIBUTE=1"
			;;
		no)
			tm_defines="${tm_defines} TARGET_RISCV_ATTRIBUTE=0"
			;;
		""|default)
			tm_defines="${tm_defines} TARGET_RISCV_ATTRIBUTE=1"
			;;
		*)
			echo "--with-riscv-attribute=${with_riscv_attribute} is not supported.  The argument must begin with yes, no or default." 1>&2
			exit 1
			;;
		esac


		# Infer arch from --with-arch, --target, and --with-abi.
		case "${with_arch}" in
		rv32e* | rv32i* | rv32g* | rv64i* | rv64g*)
			# OK.
			;;
		"")
			# Infer XLEN, but otherwise assume GC.
			case "${with_abi}" in
			ilp32e) with_arch="rv32e" ;;
			ilp32 | ilp32f | ilp32d) with_arch="rv32gc" ;;
			lp64 | lp64f | lp64d) with_arch="rv64gc" ;;
			*) with_arch="rv${xlen}gc" ;;
			esac
			;;
		*)
			echo "--with-arch=${with_arch} is not supported.  The argument must begin with rv32e, rv32i, rv32g, rv64i, or rv64g." 1>&2
			exit 1
			;;
		esac
		PYTHON=`which python || which python3 || which python2`
		if test "x${PYTHON}" != x; then
			with_arch=`${PYTHON} ${srcdir}/config/riscv/arch-canonicalize -misa-spec=${with_isa_spec} ${with_arch}`
		fi
		tm_defines="${tm_defines} TARGET_RISCV_DEFAULT_ARCH=${with_arch}"

		# Make sure --with-abi is valid.  If it was not specified,
		# pick a default based on the ISA, preferring soft-float
		# unless the D extension is present.
		case "${with_abi}" in
		ilp32 | ilp32e | ilp32f | ilp32d | lp64 | lp64f | lp64d)
			;;
		"")
			case "${with_arch}" in
			rv32*d* | rv32g*) with_abi=ilp32d ;;
			rv32e*) with_abi=ilp32e ;;
			rv32*) with_abi=ilp32 ;;
			rv64*d* | rv64g*) with_abi=lp64d ;;
			rv64*) with_abi=lp64 ;;
			esac
			;;
		*)
			echo "--with-abi=${with_abi} is not supported" 1>&2
			exit 1
			;;
		esac
		tm_defines="${tm_defines} TARGET_RISCV_DEFAULT_ABI=${with_abi}"

		# Make sure ABI and ISA are compatible.
		case "${with_abi},${with_arch}" in
		ilp32,rv32* | ilp32e,rv32e* \
		| ilp32f,rv32*f* | ilp32f,rv32g* \
		| ilp32d,rv32*d* | ilp32d,rv32g* \
		| lp64,rv64* \
		| lp64f,rv64*f* | lp64f,rv64g* \
		| lp64d,rv64*d* | lp64d,rv64g*)
			;;
		*)
			echo "--with-abi=${with_abi} is not supported for ISA ${with_arch}" 1>&2
			exit 1
			;;
		esac
		# Handle --with-multilib-generator.
		if test "x${with_multilib_generator}" != xdefault; then
			if test "x${with_multilib_list}" != xdefault; then
				echo "--with-multilib-list= can't used with --with-multilib-generator= at same time" 1>&2
				exit 1
			fi
			case "${target}" in
			riscv*-*-elf*)
				if ${srcdir}/config/riscv/multilib-generator \
					-misa-spec=${with_isa_spec} \
					`echo ${with_multilib_generator} | sed 's/;/ /g'`\
					> t-multilib-config;
				then
					tmake_file="${tmake_file} riscv/t-withmultilib-generator"
				else
					echo "invalid option for --with-multilib-generator" 1>&2
					exit 1
				fi
				;;
			*)
				echo "--with-multilib-generator= is not supported for ${target}, only supported for riscv*-*-elf*" 1>&2
				exit 1
				;;
			esac
		fi

		# Handle --with-multilib-list.
		if test "x${with_multilib_list}" != xdefault; then
			tmake_file="${tmake_file} riscv/t-withmultilib"

			case ${with_multilib_list} in
			ilp32 | ilp32f | ilp32d \
			| lp64 | lp64f | lp64d )
				TM_MULTILIB_CONFIG="${with_arch},${with_multilib_list}"
				;;
			*)
				echo "--with-multilib-list=${with_multilib_list} not supported."
				exit 1
			esac
		fi
		;;

	mips*-*-*)
		supported_defaults="abi arch arch_32 arch_64 float fpu nan fp_32 odd_spreg_32 tune tune_32 tune_64 divide llsc mips-plt synci lxc1-sxc1 madd4 compact-branches"

		case ${with_float} in
		"" | soft | hard)
			# OK
			;;
		*)
			echo "Unknown floating point type used in --with-float=$with_float" 1>&2
			exit 1
			;;
		esac

		case ${with_fpu} in
		"" | single | double)
			# OK
			;;
		*)
			echo "Unknown fpu type used in --with-fpu=$with_fpu" 1>&2
			exit 1
			;;
		esac

		case ${with_nan} in
		"" | 2008 | legacy)
			# OK
			;;
		*)
			echo "Unknown NaN encoding used in --with-nan=$with_nan" 1>&2
			exit 1
			;;
		esac

		case ${with_fp_32} in
		"" | 32 | xx | 64)
			# OK
			;;
		*)
			echo "Unknown FP mode used in --with-fp-32=$with_fp_32" 1>&2
			exit 1
			;;
		esac

		case ${with_odd_spreg_32} in
		yes)
			with_odd_spreg_32="odd-spreg"
			;;
		no)
			with_odd_spreg_32="no-odd-spreg"
			;;
		"")
			# OK
			;;
		*)
			echo "Unknown odd-spreg-32 type used in --with-odd-spreg-32=$with_odd_spreg_32" 1>&2
			exit 1
			;;
		esac

		case ${with_abi} in
		"" | 32 | o64 | n32 | 64 | eabi)
			# OK
			;;
		*)
			echo "Unknown ABI used in --with-abi=$with_abi" 1>&2
			exit 1
			;;
		esac

		case ${with_divide} in
		"" | breaks | traps)
			# OK
			;;
		*)
			echo "Unknown division check type use in --with-divide=$with_divide" 1>&2
			exit 1
			;;
		esac

		case ${with_llsc} in
		yes)
			with_llsc=llsc
			;;
		no)
			with_llsc="no-llsc"
			;;
		"")
			# OK
			;;
		*)
			echo "Unknown llsc type used in --with-llsc" 1>&2
			exit 1
			;;
		esac

		case ${with_mips_plt} in
		yes)
			with_mips_plt=plt
			;;
		no)
			with_mips_plt=no-plt
			;;
		"")
			;;
		*)
			echo "Unknown --with-mips-plt argument: $with_mips_plt" 1>&2
			exit 1
			;;
		esac

		case ${with_synci} in
		yes)
			with_synci=synci
			;;
		no)
			with_synci=no-synci
			;;
		"")
			;;
		*)
			echo "Unknown synci type used in --with-synci" 1>&2
			exit 1
			;;
		esac

		case ${with_lxc1_sxc1} in
		yes)
			with_lxc1_sxc1=lxc1-sxc1
			;;
		no)
			with_lxc1_sxc1=no-lxc1-sxc1
			;;
		"")
			;;
		*)
			echo "Unknown lxc1-sxc1 type used in --with-lxc1-sxc1" 1>&2
			exit 1
			;;
		esac

		case ${with_madd4} in
		yes)
			with_madd4=madd4
			;;
		no)
			with_madd4=no-madd4
			;;
		"")
			;;
		*)
			echo "Unknown madd4 type used in --with-madd4" 1>&2
			exit 1
			;;
		esac

		case ${with_compact_branches} in
		"" | never | always | optimal)
			;;
		*)
			echo "Unknown compact-branches policy used in --with-compact-branches" 1>&2
			exit 1
			;;
		esac
		;;

	loongarch*-*-*)
		supported_defaults="abi arch tune fpu"

		# Local variables
		unset \
			abi_pattern      abi_default    \
			abiext_pattern   abiext_default \
			arch_pattern     arch_default   \
			fpu_pattern      fpu_default    \
			tune_pattern     tune_default   \
			triplet_os       triplet_abi

		# Infer ABI from the triplet.
		case ${target} in
		loongarch64-*-*-*f64)
			abi_pattern="lp64d"
			triplet_abi="f64"
			;;
		loongarch64-*-*-*f32)
			abi_pattern="lp64f"
			triplet_abi="f32"
			;;
		loongarch64-*-*-*sf)
			abi_pattern="lp64s"
			triplet_abi="sf"
			;;
		loongarch64-*-*-*)
			abi_pattern="lp64[dfs]"
			abi_default="lp64d"
			triplet_abi=""
			;;
		*)
			echo "Unsupported target ${target}." 1>&2
			exit 1
			;;
		esac

		abiext_pattern="*"
		abiext_default="base"

		# Get the canonical triplet (multiarch specifier).
		case ${target} in
		  *-linux-gnu*)  triplet_os="linux-gnu";;
		  *-linux-musl*) triplet_os="linux-musl";;
		  *)
			  echo "Unsupported target ${target}." 1>&2
			  exit 1
			  ;;
		esac

		la_canonical_triplet="loongarch64-${triplet_os}${triplet_abi}"


		# Perform initial sanity checks on --with-* options.
		case ${with_arch} in
		"" | loongarch64 | la464) ;; # OK, append here.
		native)
			if test x${host} != x${target}; then
				echo "--with-arch=native is illegal for cross-compiler." 1>&2
				exit 1
			fi
			;;
		"")
			echo "Please set a default value for \${with_arch}" \
			     "according to your target triplet \"${target}\"." 1>&2
			exit 1
			;;
		*)
			echo "Unknown arch in --with-arch=$with_arch" 1>&2
			exit 1
			;;
		esac

		case ${with_abi} in
		"" | lp64d | lp64f | lp64s) ;; # OK, append here.
		*)
			echo "Unsupported ABI given in --with-abi=$with_abi" 1>&2
			exit 1
			;;
		esac

		case ${with_abiext} in
		"" | base) ;; # OK, append here.
		*)
			echo "Unsupported ABI extention type $with_abiext" 1>&2
			exit 1
			;;
		esac

		case ${with_fpu} in
		"" | none | 32 | 64) ;; # OK, append here.
		0)
			# Convert "0" to "none" for upcoming checks.
			with_fpu="none"
			;;
		*)
			echo "Unknown fpu type in --with-fpu=$with_fpu" 1>&2
			exit 1
			;;
		esac


		# Set default value for with_abi.
		case ${with_abi} in
		"")
			if test x${abi_default} != x; then
				with_abi=${abi_default}
			else
				with_abi=${abi_pattern}
			fi
			;;

		*)
			if echo "${with_abi}" | grep -E "^${abi_pattern}$" > /dev/null; then
				: # OK
			else
				echo "Incompatible options:" \
				"--with-abi=${with_abi} and --target=${target}." 1>&2
				exit 1
			fi
			;;
		esac

		# Set default value for with_abiext (internal)
		case ${with_abiext} in
		"")
			if test x${abiext_default} != x; then
				with_abiext=${abiext_default}
			else
				with_abiext=${abiext_pattern}
			fi
			;;

		*)
			if echo "${with_abiext}" | grep -E "^${abiext_pattern}$" > /dev/null; then
				: # OK
			else
				echo "The ABI extension type \"${with_abiext}\"" \
				"is incompatible with --target=${target}." 1>&2
				exit 1
			fi

			;;
		esac

		# Infer ISA-related default options from the ABI: pass 1
		case ${with_abi}/${with_abiext} in
		lp64*/base)
			# architectures that support lp64* ABI
			arch_pattern="native|loongarch64|la464"
			# default architecture for lp64* ABI
			arch_default="loongarch64"
			;;
		*)
			echo "Unsupported ABI type ${with_abi}/${with_abiext}." 1>&2
			exit 1
			;;
		esac

		# Infer ISA-related default options from the ABI: pass 2
		case ${with_abi}/${with_abiext} in
		lp64d/base)
			fpu_pattern="64"
			;;
		lp64f/base)
			fpu_pattern="32|64"
			fpu_default="32"
			;;
		lp64s/base)
			fpu_pattern="none|32|64"
			fpu_default="none"
			;;
		*)
			echo "Unsupported ABI type ${with_abi}/${with_abiext}." 1>&2
			exit 1
			;;
		esac

		## Set default value for with_arch.
		case ${with_arch} in
		"")
			if test x${arch_default} != x; then
				with_arch=${arch_default}
			else
				with_arch=${arch_pattern}
			fi
			;;

		*)
			if echo "${with_arch}" | grep -E "^${arch_pattern}$" > /dev/null; then
				: # OK
			else
				echo "${with_abi}/${with_abiext} ABI cannot be implemented with" \
				"--with-arch=${with_arch}." 1>&2
				exit 1
			fi
			;;
		esac

		## Set default value for with_fpu.
		case ${with_fpu} in
		"")
			if test x${fpu_default} != x; then
				with_fpu=${fpu_default}
			else
				with_fpu=${fpu_pattern}
			fi
			;;

		*)
			if echo "${with_fpu}" | grep -E "^${fpu_pattern}$" > /dev/null; then
				: # OK
			else
				echo "${with_abi}/${with_abiext} ABI cannot be implemented with" \
				"--with-fpu=${with_fpu}." 1>&2
				exit 1
			fi
			;;
		esac


		# Infer default with_tune from with_arch: pass 1
		case ${with_arch} in
		native)
			tune_pattern="*"
			tune_default="native"
			;;
		loongarch64)
			tune_pattern="loongarch64|la464"
			tune_default="la464"
			;;
		*)
			# By default, $with_tune == $with_arch
			tune_pattern="$with_arch"
			;;
		esac

		## Set default value for with_tune.
		case ${with_tune} in
		"")
			if test x${tune_default} != x; then
				with_tune=${tune_default}
			else
				with_tune=${tune_pattern}
			fi
			;;

		*)
			if echo "${with_tune}" | grep -E "^${tune_pattern}$" > /dev/null; then
				: # OK
			else
				echo "Incompatible options: --with-tune=${with_tune}" \
				"and --with-arch=${with_arch}." 1>&2
				exit 1
			fi
			;;
		esac

		# Handle --with-multilib-list.
		if test x"${with_multilib_list}" = x \
		   || test x"${with_multilib_list}" = xno \
		   || test x"${with_multilib_list}" = xdefault \
		   || test x"${enable_multilib}" != xyes; then

			with_multilib_list="${with_abi}/${with_abiext}"
		fi

		# Check if the configured default ABI combination is included in
		# ${with_multilib_list}.
		loongarch_multilib_list_sane=no

		# This one goes to TM_MULTILIB_CONFIG, for use in t-linux.
		loongarch_multilib_list_make=""

		# This one goes to tm_defines, for use in loongarch-driver.c.
		loongarch_multilib_list_c=""

		# ${with_multilib_list} should not contain whitespaces,
		# consecutive commas or slashes.
		if echo "${with_multilib_list}" \
		| grep -E -e "[[:space:]]" -e '[,/][,/]' -e '[,/]$' -e '^[,/]' > /dev/null; then
			echo "Invalid argument to --with-multilib-list." 1>&2
			exit 1
		fi

		unset component idx elem_abi_base elem_abi_ext elem_tmp
		for elem in $(echo "${with_multilib_list}" | tr ',' ' '); do
			idx=0
			while true; do
				idx=$((idx + 1))
				component=$(echo "${elem}" | awk -F'/' '{print $'"${idx}"'}')

				case ${idx} in
				1)
					# Component 1: Base ABI type
					case ${component} in
					lp64d) elem_tmp="ABI_BASE_LP64D,";;
					lp64f) elem_tmp="ABI_BASE_LP64F,";;
					lp64s) elem_tmp="ABI_BASE_LP64S,";;
					*)
						echo "Unknown base ABI \"${component}\" in --with-multilib-list." 1>&2
						exit 1
						;;
					esac
					loongarch_multilib_list_c="${loongarch_multilib_list_c}${elem_tmp}"
					loongarch_multilib_list_make="${loongarch_multilib_list_make}mabi=${component}"
					elem_abi_base="${component}"
					;;

				2)
					# Component 2: ABI extension type
					case ${component} in
					"" | base)
						component="base"
						elem_tmp="ABI_EXT_BASE,"
						;;
					*)
						echo "Unknown ABI extension \"${component}\" in --with-multilib-list." 1>&2
						exit 1
						;;
					esac
					loongarch_multilib_list_c="${loongarch_multilib_list_c}${elem_tmp}"
					loongarch_multilib_list_make="${loongarch_multilib_list_make}" # Add nothing for now.
					elem_abi_ext="${component}"
					;;

				*)
					# Component 3 and on: optional stuff
					case ${component} in
					"")
						# End of component list.
						break
						;;
					*)
						echo "Unknown ABI \"${elem}\" in --with-multilib-list." 1>&2
						exit 1
						;;
					esac
					;;
				esac
			done

			if test x${elem_abi_base} = x${with_abi} \
			&& test x${elem_abi_ext} = x${with_abiext}; then
				loongarch_multilib_list_sane=yes
			fi
			loongarch_multilib_list_make="${loongarch_multilib_list_make},"
		done

		# Check if the default ABI combination is in the default list.
		if test x${loongarch_multilib_list_sane} = xno; then
			if test x${with_abiext} = xbase; then
				with_abiext=""
			else
				with_abiext="/${with_abiext}"
			fi

			echo "Default ABI combination (${with_abi}${with_abiext})" \
			"not found in --with-multilib-list." 1>&2
			exit 1
		fi

		# Remove the excessive appending comma.
		loongarch_multilib_list_c=${loongarch_multilib_list_c%,}
		loongarch_multilib_list_make=${loongarch_multilib_list_make%,}
		;;

	nds32*-*-*)
		supported_defaults="arch cpu nds32_lib float fpu_config"

		# process --with-arch
		case "${with_arch}" in
		"" | v3 )
			tm_defines="${tm_defines} TARGET_ARCH_DEFAULT=0"
			;;
		v2 | v2j | v3m)
			# OK
			tm_defines="${tm_defines} TARGET_ARCH_DEFAULT=0"
			;;
		v3f)
			tm_defines="${tm_defines} TARGET_ARCH_DEFAULT=1"
			;;
		v3s)
			tm_defines="${tm_defines} TARGET_ARCH_DEFAULT=2"

			;;
		*)
			echo "Cannot accept --with-arch=$with_arch, available values are: v2 v2j v3 v3m v3f v3s" 1>&2
			exit 1
			;;
		esac

		case "${with_cpu}" in
		"")
			with_cpu=n9
			;;
		n6 | n7 |n8 | e8 | s8 | n9 | n10 | d10 | n12 | n13 | n15)
			# OK
			;;
		*)
			echo "Cannot accept --with-cpu=$with_cpu, available values are: n6 n7 n8 e8 s8 n9 n10 d10 n12 n13 n15" 1>&2
			exit 1
			;;
		esac

		# process --with-nds32-lib
		case "${with_nds32_lib}" in
		"")
			case ${target} in
			*-*-*uclibc*)
				with_nds32_lib=ulibc
				;;
			*-*-linux*)
				with_nds32_lib=glibc
				;;
			*)
				with_nds32_lib=newlib
				tm_defines="${tm_defines} TARGET_DEFAULT_CTOR_DTOR=1"
				;;
			esac
			;;
		newlib)
			# OK
			tm_defines="${tm_defines} TARGET_DEFAULT_CTOR_DTOR=1"
			;;
		mculib)
			# OK
			# for the arch=v3f or arch=v3s under mculib toolchain,
			# we would like to set -fno-math-errno as default
			case "${with_arch}" in
			v3f | v3s)
				tm_defines="${tm_defines} TARGET_DEFAULT_NO_MATH_ERRNO=1"
				;;
			esac
			;;
		glibc | uclibc)
			# OK
			;;
		*)
			echo "Cannot accept --with-nds32-lib=$with_nds32_lib, available values are: newlib mculib glibc uclibc" 1>&2
			exit 1
			;;
		esac

		# process --with-float
		case "${with_float}" in
		"" | soft | hard)
			# OK
			;;
		*)
			echo "Cannot accept --with-float=$with_float, available values are: soft hard" 1>&2
			exit 1
			;;
		esac

		# process --with-config-fpu
		case "${with_config_fpu}" in
		"" | 0 | 1 | 2 | 3)
			# OK
			;;
		*)
			echo "Cannot accept --with-config-fpu=$with_config_fpu, available values from 0 to 7" 1>&2
			exit 1
			;;
		esac


		;;
	nios2*-*-*)
		supported_defaults="arch"
			case "$with_arch" in
			"" | r1 | r2)
				# OK
				;;
			*)
				echo "Unknown arch used in --with-arch=$with_arch" 1>&2
				exit 1
				;;
			esac
		;;

	nvptx-*)
		supported_defaults=arch
		TM_MULTILIB_CONFIG=$with_arch
		#TODO 'sm_[...]' list per 'nvptx-sm.def'.
		case $with_arch in
			sm_30 )
				# OK; default.
				;;
			sm_35 | sm_53 | sm_70 | sm_75 | sm_80 )
				# OK, but we'd like 'sm_30', too.
				TM_MULTILIB_CONFIG="$TM_MULTILIB_CONFIG sm_30"
				;;
			* )
				echo "Unknown arch used in --with-arch=$with_arch" 1>&2
				exit 1
				;;
		esac
		;;

	powerpc*-*-* | rs6000-*-*)
		supported_defaults="abi cpu cpu_32 cpu_64 float tune tune_32 tune_64 advance_toolchain"

		for which in cpu cpu_32 cpu_64 tune tune_32 tune_64; do
			eval "val=\$with_$which"
			case ${val} in
			default32 | default64)
				case $which in
				cpu | tune)
					;;
				*)
					echo "$val only valid for --with-cpu and --with-tune." 1>&2
					exit 1
					;;
				esac
				with_which="with_$which"
				eval $with_which=
				;;
			405cr)
				tm_defines="${tm_defines} CONFIG_PPC405CR"
				eval "with_$which=405"
				;;
			"" | common | native \
			| power[3456789] | power10 | power5+ | power6x \
			| powerpc | powerpc64 | powerpc64le \
			| rs64 \
			| 401 | 403 | 405 | 405fp | 440 | 440fp | 464 | 464fp \
			| 476 | 476fp | 505 | 601 | 602 | 603 | 603e | ec603e \
			| 604 | 604e | 620 | 630 | 740 | 750 | 7400 | 7450 \
			| a2 | e300c[23] | 854[08] | e500mc | e500mc64 | e5500 | e6500 \
			| titan | 801 | 821 | 823 | 860 | 970 | G3 | G4 | G5 | cell)
				# OK
				;;
			*)
				echo "Unknown cpu used in --with-$which=$val." 1>&2
				exit 1
				;;
			esac
		done

		case "$with_abi" in
		"" | elfv1 | elfv2 )
			#OK
			;;
		*)
			echo "Unknown ABI used in --with-abi=$with_abi"
			exit 1
			;;
		esac

		if test "x$with_advance_toolchain" != x; then
		    if test -d "/opt/$with_advance_toolchain/." -a \
			-d "/opt/$with_advance_toolchain/bin/." -a \
			-d "/opt/$with_advance_toolchain/include/."; then

			tm_file="$tm_file ./advance-toolchain.h"
			(at="/opt/$with_advance_toolchain"
			 echo "/* Use Advance Toolchain $at */"
			 echo
			 echo "#undef  LINK_OS_NEW_DTAGS_SPEC"
			 echo "#define LINK_OS_NEW_DTAGS_SPEC" \
			      "\"--enable-new-dtags\""
			 echo
			 echo "#undef  DYNAMIC_LINKER_PREFIX"
			 echo "#define DYNAMIC_LINKER_PREFIX \"$at\""
			 echo
			 echo "#undef  MD_EXEC_PREFIX"
			 echo "#define MD_EXEC_PREFIX \"$at/bin/\""
			 echo
			 echo "#undef  MD_STARTFILE_PREFIX"
			 echo "#define MD_STARTFILE_PREFIX \"$prefix/lib/\""
			 echo
			 echo "#undef  MD_STARTFILE_PREFIX_1"
			 echo "#define MD_STARTFILE_PREFIX_1 \"$at/lib/\"") \
			    > advance-toolchain.h
		    else
			echo "Unknown advance-toolchain $with_advance_toolchain"
			exit 1
		    fi
		fi

		# Set up the default long double format if the user changed it.
		if test x$with_long_double_format = xieee; then
		    tm_defines="${tm_defines} TARGET_IEEEQUAD_DEFAULT=1"

		elif test x$with_long_double_format = xibm; then
		    tm_defines="${tm_defines} TARGET_IEEEQUAD_DEFAULT=0"
		fi
		;;

	s390*-*-*)
		supported_defaults="arch mode tune"

		for which in arch tune; do
			eval "val=\$with_$which"
			case ${val} in
			"" | native | z900 | z990 | z9-109 | z9-ec | z10 | z196 | zEC12 | z13 | z14 | z15 | z16 | arch5 | arch6 | arch7 | arch8 | arch9 | arch10 | arch11 | arch12 | arch13 | arch14 )
				# OK
				;;
			*)
				echo "Unknown cpu used in --with-$which=$val." 1>&2
				exit 1
				;;
			esac
		done

		case ${with_mode} in
		"" | esa | zarch)
			# OK
			;;
		*)
			echo "Unknown architecture mode used in --with-mode=$with_mode." 1>&2
			exit 1
			;;
		esac
		;;

	sh[123456ble]*-*-* | sh-*-*)
		supported_defaults="cpu"
		case "`echo $with_cpu | tr ABCDEFGHIJKLMNOPQRSTUVWXYZ_ abcdefghijklmnopqrstuvwxyz- | sed s/sh/m/`" in
		"" | m1 | m2 | m2e | m3 | m3e | m4 | m4-single | m4-single-only | m4-nofpu )
			# OK
			;;
		m2a | m2a-single | m2a-single-only | m2a-nofpu)
			;;
		m4a | m4a-single | m4a-single-only | m4a-nofpu | m4al)
		        ;;
		*)
			echo "Unknown CPU used in --with-cpu=$with_cpu, known values:"  1>&2
			echo "m1 m2 m2e m3 m3e m4 m4-single m4-single-only m4-nofpu" 1>&2
			echo "m4a m4a-single m4a-single-only m4a-nofpu m4al" 1>&2
			echo "m2a m2a-single m2a-single-only m2a-nofpu" 1>&2
			exit 1
			;;
		esac
		;;
	sparc*-*-*)
		supported_defaults="cpu cpu_32 cpu_64 float tune tune_32 tune_64"

		for which in cpu cpu_32 cpu_64 tune tune_32 tune_64; do
			eval "val=\$with_$which"
			case ${val} in
			"" | sparc | sparcv9 | sparc64 \
			| v7 | cypress \
			| v8 | supersparc | hypersparc | leon | leon3 | leon3v7 \
			| sparclite | f930 | f934 | sparclite86x \
			| sparclet | tsc701 \
			| v9 | ultrasparc | ultrasparc3 | niagara | niagara2 \
			| niagara3 | niagara4 | niagara7 | m8)
				# OK
				;;
			*)
				echo "Unknown cpu used in --with-$which=$val" 1>&2
				exit 1
				;;
			esac
		done

		case ${with_float} in
		"" | soft | hard)
			# OK
			;;
		*)
			echo "Unknown floating point type used in --with-float=$with_float" 1>&2
			exit 1
			;;
		esac
		;;

	tic6x-*-*)
		supported_defaults="arch"

		case ${with_arch} in
		"" | c62x | c64x | c64x+ | c67x | c67x+ | c674x)
			# OK
			;;
		*)
			echo "Unknown arch used in --with-arch=$with_arch." 1>&2
			exit 1
			;;
		esac
		;;

	v850*-*-*)
		supported_defaults=cpu
		case ${with_cpu} in
		"" | v850e | v850e1 | v850e2 | v850es | v850e2v3 | v850e3v5)
			# OK
			;;
		*)
			echo "Unknown cpu used in --with-cpu=$with_cpu" 1>&2
			exit 1
			;;
		esac
		;;
	visium-*-*)
		supported_defaults="cpu"
		case $with_cpu in
		  "" | gr5 | gr6)
			;;
		  *)    echo "Unknown cpu used in --with-cpu=$with_cpu" 1>&2
			exit 1
			;;
		esac
		;;
esac

# VxWorks support for shared libraries has to be requested explicitly,
# so we can factor this part here:

case "${target}-${enable_shared}" in
  *-*-vxworks*-yes)
    tmake_file="${tmake_file} t-slibgcc"
    ;;
esac

# Targets for which there is at least one VxWorks port should include
# vxworks-dummy.h to allow safe references to various TARGET_VXWORKS kinds
# of markers from other files in the port, including the vxworks*.h files to
# distinguish VxWorks variants such as VxWorks 7 or 64).

case ${target} in
arm*-*-* | i[34567]86-*-* | mips*-*-* | powerpc*-*-* | sh*-*-* \
| sparc*-*-* | x86_64-*-*)
	tm_file="vxworks-dummy.h ${tm_file}"
	;;
esac

# Set some miscellaneous flags for particular targets.
target_cpu_default2=
case ${target} in
	aarch64*-*-*)
		if test x"$target_cpu_cname" != x
		then
			target_cpu_default2=$target_cpu_cname
		fi
		;;

	arm*-*-*)
		if test x$with_cpu = x
		then
			echo "Don't know the target cpu" 1>&2
			exit 1
		else
			target_cpu_default2="\\\"$with_cpu\\\""
		fi
		;;

	hppa*-*-*)
		if test x$gas = xyes
		then
			target_cpu_default2="MASK_GAS"
		fi
		;;

	fido*-*-* | m68k*-*-*)
		target_cpu_default2=$m68k_cpu_ident
		tmake_file="m68k/t-opts $tmake_file"
		if [ x"$m68k_arch_family" != x ]; then
		        tmake_file="m68k/t-$m68k_arch_family $tmake_file"
		fi
		;;

	i[34567]86-*-darwin* | x86_64-*-darwin*)
		;;
	i[34567]86-*-linux* | x86_64-*-linux*)
		extra_objs="${extra_objs} gnu-property.o"
		tmake_file="$tmake_file i386/t-linux i386/t-gnu-property"
		;;
	i[34567]86-*-kfreebsd*-gnu | x86_64-*-kfreebsd*-gnu)
		tmake_file="$tmake_file i386/t-kfreebsd"
		;;
	i[34567]86-*-gnu*)
		tmake_file="$tmake_file i386/t-gnu"
		;;
	i[34567]86-*-msdosdjgpp*)
		tmake_file="${tmake_file} i386/t-djgpp"
		;;
	i[34567]86-*-solaris2* | x86_64-*-solaris2*)
		;;
	i[34567]86-*-cygwin* | x86_64-*-cygwin*)
		;;
	i[34567]86-*-mingw* | x86_64-*-mingw*)
		;;
	i[34567]86-*-dragonfly* | x86_64-*-dragonfly*)
		;;
	i[34567]86-*-freebsd*)
		;;
	x86_64-*-freebsd*)
		tmake_file="${tmake_file} i386/t-freebsd64"
		;;
	ia64*-*-linux*)
		;;

	mips*-*-*)
		if test x$gnu_ld = xyes
		then
			target_cpu_default2="MASK_SPLIT_ADDRESSES"
		fi
		case ${target} in
			mips*el-*-*)
				tm_defines="TARGET_ENDIAN_DEFAULT=0 $tm_defines"
				;;
		esac
		if test x$with_arch != x; then
			default_mips_arch=$with_arch
		else
			with_arch=$default_mips_arch
		fi
		if test x$with_abi != x; then
			default_mips_abi=$with_abi
		fi
		case ${default_mips_arch} in
		    mips1)    tm_defines="$tm_defines MIPS_ISA_DEFAULT=MIPS_ISA_MIPS1" ;;
		    mips2)    tm_defines="$tm_defines MIPS_ISA_DEFAULT=MIPS_ISA_MIPS2" ;;
		    mips3)    tm_defines="$tm_defines MIPS_ISA_DEFAULT=MIPS_ISA_MIPS3" ;;
		    mips4)    tm_defines="$tm_defines MIPS_ISA_DEFAULT=MIPS_ISA_MIPS4" ;;
		    mips32)   tm_defines="$tm_defines MIPS_ISA_DEFAULT=MIPS_ISA_MIPS32" ;;
		    mips32r2) tm_defines="$tm_defines MIPS_ISA_DEFAULT=MIPS_ISA_MIPS32R2" ;;
		    mips32r6) tm_defines="$tm_defines MIPS_ISA_DEFAULT=MIPS_ISA_MIPS32R6" ;;
		    mips64)   tm_defines="$tm_defines MIPS_ISA_DEFAULT=MIPS_ISA_MIPS64" ;;
		    mips64r2) tm_defines="$tm_defines MIPS_ISA_DEFAULT=MIPS_ISA_MIPS64R2" ;;
		    mips64r6) tm_defines="$tm_defines MIPS_ISA_DEFAULT=MIPS_ISA_MIPS64R6" ;;
		esac
		case ${default_mips_abi} in
		    32)   tm_defines="$tm_defines MIPS_ABI_DEFAULT=ABI_32" ;;
		    o64)  tm_defines="$tm_defines MIPS_ABI_DEFAULT=ABI_O64" ;;
		    n32)  tm_defines="$tm_defines MIPS_ABI_DEFAULT=ABI_N32" ;;
		    64)   tm_defines="$tm_defines MIPS_ABI_DEFAULT=ABI_64" ;;
		    eabi) tm_defines="$tm_defines MIPS_ABI_DEFAULT=ABI_EABI" ;;
		esac
		tmake_file="mips/t-mips $tmake_file"
		;;

	loongarch*-*-*)
		# Export canonical triplet.
		tm_defines="${tm_defines} LA_MULTIARCH_TRIPLET=${la_canonical_triplet}"

		# Define macro LA_DISABLE_MULTILIB if --disable-multilib
		tm_defines="${tm_defines} TM_MULTILIB_LIST=${loongarch_multilib_list_c}"
		if test x$enable_multilib = xyes; then
			TM_MULTILIB_CONFIG="${loongarch_multilib_list_make}"
		else
			tm_defines="${tm_defines} LA_DISABLE_MULTILIB"
		fi

		# Let --with- flags initialize the enum variables from loongarch.opt.
		# See macro definitions from loongarch-opts.h and loongarch-cpu.h.
		case ${with_arch} in
		native)		tm_defines="${tm_defines} DEFAULT_CPU_ARCH=CPU_NATIVE" ;;
		la464)		tm_defines="${tm_defines} DEFAULT_CPU_ARCH=CPU_LA464" ;;
		loongarch64)	tm_defines="${tm_defines} DEFAULT_CPU_ARCH=CPU_LOONGARCH64" ;;
		esac

		case ${with_tune} in
		native)		tm_defines="${tm_defines} DEFAULT_CPU_TUNE=CPU_NATIVE" ;;
		la464)		tm_defines="${tm_defines} DEFAULT_CPU_TUNE=CPU_LA464" ;;
		loongarch64)	tm_defines="${tm_defines} DEFAULT_CPU_TUNE=CPU_LOONGARCH64" ;;
		esac

		case ${with_abi} in
		lp64d)     tm_defines="${tm_defines} DEFAULT_ABI_BASE=ABI_BASE_LP64D" ;;
		lp64f)     tm_defines="${tm_defines} DEFAULT_ABI_BASE=ABI_BASE_LP64F" ;;
		lp64s)     tm_defines="${tm_defines} DEFAULT_ABI_BASE=ABI_BASE_LP64S" ;;
		esac

		case ${with_abiext} in
		base)      tm_defines="${tm_defines} DEFAULT_ABI_EXT=ABI_EXT_BASE" ;;
		esac

		case ${with_fpu} in
		none)    tm_defines="$tm_defines DEFAULT_ISA_EXT_FPU=ISA_EXT_NOFPU" ;;
		32)      tm_defines="$tm_defines DEFAULT_ISA_EXT_FPU=ISA_EXT_FPU32" ;;
		64)      tm_defines="$tm_defines DEFAULT_ISA_EXT_FPU=ISA_EXT_FPU64" ;;
		esac

		tmake_file="loongarch/t-loongarch $tmake_file"
		;;

	powerpc*-*-* | rs6000-*-*)
		# FIXME: The PowerPC port uses the value set at compile time,
		# although it's only cosmetic.
		if test "x$with_cpu" != x
		then
			target_cpu_default2="\\\"$with_cpu\\\""
		fi
		out_file="${cpu_type}/${cpu_type}.cc"
		c_target_objs="${c_target_objs} ${cpu_type}-c.o"
		cxx_target_objs="${cxx_target_objs} ${cpu_type}-c.o"
		d_target_objs="${d_target_objs} ${cpu_type}-d.o"
		tmake_file="${cpu_type}/t-${cpu_type} ${tmake_file}"
		;;

	sh[123456ble]*-*-* | sh-*-*)
		c_target_objs="${c_target_objs} sh-c.o"
		cxx_target_objs="${cxx_target_objs} sh-c.o"
		;;

	sparc*-*-*)
		# Some standard aliases.
		case x$with_cpu in
		xsparc)
			with_cpu=v7
			;;
		xsparcv9 | xsparc64)
			with_cpu=v9
			;;
		esac

		if test x$with_tune = x ; then
		      case ${target} in
		      *-leon-*)
			  with_tune=leon
			  ;;
		      *-leon[3-9]*)
			  with_tune=leon3
			  ;;
		      esac
		fi

		# The SPARC port checks this value at compile-time.
		target_cpu_default2="TARGET_CPU_$with_cpu"
		;;

	v850*-*-*)
		case "x$with_cpu" in
		x)
			;;
		xv850e | xv850e1 | xv850e2 | xv850e2v3 | xv850e3v5)
			target_cpu_default2="TARGET_CPU_$with_cpu"
			;;
		xv850es)
			target_cpu_default2="TARGET_CPU_v850e1"
			;;
		esac
		;;
	visium-*-*)
		target_cpu_default2="TARGET_CPU_$with_cpu"
		;;
esac

t=
all_defaults="abi cpu cpu_32 cpu_64 arch arch_32 arch_64 tune tune_32 tune_64 schedule float mode fpu nan fp_32 odd_spreg_32 divide llsc mips-plt synci tls lxc1-sxc1 madd4 isa_spec compact-branches"
for option in $all_defaults
do
	eval "val=\$with_"`echo $option | sed s/-/_/g`
	if test -n "$val"; then
		case " $supported_defaults " in
		*" $option "*)
			;;
		*)
			echo "This target does not support --with-$option." 2>&1
			echo "Valid --with options are: $supported_defaults" 2>&1
			exit 1
			;;
		esac

		if test "x$t" = x
		then
			t="{ \"$option\", \"$val\" }"
		else
			t="${t}, { \"$option\", \"$val\" }"
		fi
	fi
done

if test "x$t" = x
then
	configure_default_options="{ { NULL, NULL} }"
else
	configure_default_options="{ ${t} }"
fi

if test "$target_cpu_default2" != ""
then
	if test "$target_cpu_default" != ""
	then
		target_cpu_default="(${target_cpu_default}|${target_cpu_default2})"
	else
		target_cpu_default=$target_cpu_default2
	fi
fi

case ${target} in
i[34567]86-*-* | x86_64-*-*)
	if test x$enable_as_accelerator = xyes; then
		extra_programs="mkoffload\$(exeext)"
	fi
	;;
esac<|MERGE_RESOLUTION|>--- conflicted
+++ resolved
@@ -923,14 +923,11 @@
       ;;
   esac
   case $target in
-<<<<<<< HEAD
-    *linux*)
-      rust_target_objs="${rust_target_objs} linux-rust.o"
-      target_has_targetrustm=yes
-=======
     *-*-*linux*)
       d_target_objs="${d_target_objs} linux-d.o"
       target_has_targetdm=yes
+      rust_target_objs="${rust_target_objs} linux-rust.o"
+      target_has_targetrustm=yes
       ;;
     *-*-kfreebsd*-gnu)
       d_target_objs="${d_target_objs} kfreebsd-d.o"
@@ -943,7 +940,6 @@
     *-*-gnu*)
       d_target_objs="${d_target_objs} gnu-d.o"
       target_has_targetdm=yes
->>>>>>> e7310e24
       ;;
   esac
   ;;
@@ -1083,12 +1079,10 @@
   extra_headers="${extra_headers} ../vxworks/vxworks-predef.h"
   target_has_targetcm="yes"
 
-<<<<<<< HEAD
   rust_target_objs="${rust_target_objs} vxworks-rust.o"
   target_has_targetrustm=yes
-=======
+
   extra_gcc_objs="vxworks-driver.o"
->>>>>>> e7310e24
 
   # This private header exposes a consistent interface for checks on
   # the VxWorks version our runtime header files need to perform, based on
