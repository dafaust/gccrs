// Copyright (C) 2020 Free Software Foundation, Inc.

// This file is part of GCC.

// GCC is free software; you can redistribute it and/or modify it under
// the terms of the GNU General Public License as published by the Free
// Software Foundation; either version 3, or (at your option) any later
// version.

// GCC is distributed in the hope that it will be useful, but WITHOUT ANY
// WARRANTY; without even the implied warranty of MERCHANTABILITY or
// FITNESS FOR A PARTICULAR PURPOSE.  See the GNU General Public License
// for more details.

// You should have received a copy of the GNU General Public License
// along with GCC; see the file COPYING3.  If not see
// <http://www.gnu.org/licenses/>.

#ifndef RUST_AST_BASE_H
#define RUST_AST_BASE_H
// Base for AST used in gccrs, basically required by all specific ast things

#include "rust-system.h"
#include "rust-hir-map.h"

// gccrs imports
// required for AST::Token
#include "rust-token.h"
#include "rust-location.h"

namespace Rust {
// TODO: remove typedefs and make actual types for these
typedef std::string Identifier;
typedef int TupleIndex;

struct Session;

namespace AST {
// foward decl: ast visitor
class ASTVisitor;

// Delimiter types - used in macros and whatever.
enum DelimType
{
  PARENS,
  SQUARE,
  CURLY
};

// Base AST node object - TODO is this really required or useful? Where to draw
// line?
/*class Node {
  public:
    // Gets node's Location.
    Location get_locus() const {
	return loc;
    }

    // Sets node's Location.
    void set_locus(Location loc_) {
	loc = loc_;
    }

    // Get node output as a string. Pure virtual.
    virtual std::string as_string() const = 0;

    virtual ~Node() {}

    // TODO: constructor including Location? Make all derived classes have
Location?

  private:
    // The node's location.
    Location loc;
};*/
// decided to not have node as a "node" would never need to be stored

// forward decl for use in token tree method
class Token;

// A tree of tokens (or a single token) - abstract base class
class TokenTree
{
public:
  virtual ~TokenTree () {}

  // Unique pointer custom clone function
  std::unique_ptr<TokenTree> clone_token_tree () const
  {
    return std::unique_ptr<TokenTree> (clone_token_tree_impl ());
  }

  virtual std::string as_string () const = 0;

  virtual void accept_vis (ASTVisitor &vis) = 0;

  /* Converts token tree to a flat token stream. Tokens must be pointer to avoid
   * mutual dependency with Token. */
  virtual std::vector<std::unique_ptr<Token> > to_token_stream () const = 0;

protected:
  // pure virtual clone implementation
  virtual TokenTree *clone_token_tree_impl () const = 0;
};

// Abstract base class for a macro match
class MacroMatch
{
public:
  virtual ~MacroMatch () {}

  virtual std::string as_string () const = 0;

  // Unique pointer custom clone function
  std::unique_ptr<MacroMatch> clone_macro_match () const
  {
    return std::unique_ptr<MacroMatch> (clone_macro_match_impl ());
  }

  virtual void accept_vis (ASTVisitor &vis) = 0;

protected:
  // pure virtual clone implementation
  virtual MacroMatch *clone_macro_match_impl () const = 0;
};

// A token is a kind of token tree (except delimiter tokens)
class Token : public TokenTree, public MacroMatch
{
  // A token is a kind of token tree (except delimiter tokens)
  // A token is a kind of MacroMatch (except $ and delimiter tokens)
  // TODO: improve member variables - current ones are the same as lexer token
  // Token kind.
  TokenId token_id;
  // Token location.
  Location locus;
  // Associated text (if any) of token.
  std::string str;
  // Token type hint (if any).
  PrimitiveCoreType type_hint;

public:
  // Unique pointer custom clone function
  std::unique_ptr<Token> clone_token () const
  {
    return std::unique_ptr<Token> (clone_token_impl ());
  }

  /* constructor from general text - avoid using if lexer const_TokenPtr is
   * available */
  Token (TokenId token_id, Location locus, std::string str,
	 PrimitiveCoreType type_hint)
    : token_id (token_id), locus (locus), str (std::move (str)),
      type_hint (type_hint)
  {}

  // Constructor from lexer const_TokenPtr
  /* TODO: find workaround for std::string being nullptr - probably have to
   * introduce new method in lexer Token, or maybe make conversion method
   * there */
  Token (const_TokenPtr lexer_token_ptr)
    : token_id (lexer_token_ptr->get_id ()),
      locus (lexer_token_ptr->get_locus ()), str (""),
      type_hint (lexer_token_ptr->get_type_hint ())
  {
    // FIXME: change to "should have str" later?
    if (lexer_token_ptr->has_str ())
      {
	str = lexer_token_ptr->get_str ();

	// DEBUG
	fprintf (stderr, "ast token created with str '%s'\n", str.c_str ());
      }
    else
      {
	// FIXME: is this returning correct thing?
	str = lexer_token_ptr->get_token_description ();

	// DEBUG
	fprintf (stderr, "ast token created with string '%s'\n", str.c_str ());
      }

    // DEBUG
    if (lexer_token_ptr->should_have_str () && !lexer_token_ptr->has_str ())
      {
	fprintf (stderr,
		 "BAD: for token '%s', should have string but does not!\n",
		 lexer_token_ptr->get_token_description ());
      }
  }

  bool is_string_lit () const
  {
    switch (token_id)
      {
      case STRING_LITERAL:
      case BYTE_STRING_LITERAL:
	return true;
      default:
	return false;
      }
  }

  std::string as_string () const override;

  void accept_vis (ASTVisitor &vis) override;

  // Return copy of itself but in token stream form.
  std::vector<std::unique_ptr<Token> > to_token_stream () const override;

  TokenId get_id () const { return token_id; }

  Location get_locus () const { return locus; }

  PrimitiveCoreType get_type_hint () const { return type_hint; }

protected:
  // No virtual for now as not polymorphic but can be in future
  /*virtual*/ Token *clone_token_impl () const { return new Token (*this); }

  /* Use covariance to implement clone function as returning this object rather
   * than base */
  Token *clone_token_tree_impl () const final override { return clone_token_impl (); }

  /* Use covariance to implement clone function as returning this object rather
   * than base */
  Token *clone_macro_match_impl () const final override
  {
    return clone_token_impl ();
  }
};

// A literal - value with a type. Used in LiteralExpr and LiteralPattern.
struct Literal
{
public:
  enum LitType
  {
    CHAR,
    STRING,
    RAW_STRING,
    BYTE,
    BYTE_STRING,
    RAW_BYTE_STRING,
    INT,
    FLOAT,
    BOOL
  };

private:
  /* TODO: maybe make subclasses of each type of literal with their typed values
   * (or generics) */
  std::string value_as_string;
  LitType type;
  PrimitiveCoreType type_hint;

public:
  std::string as_string () const { return value_as_string; }

  LitType get_lit_type () const { return type; }

  PrimitiveCoreType get_type_hint () const { return type_hint; }

  Literal (std::string value_as_string, LitType type,
	   PrimitiveCoreType type_hint)
    : value_as_string (std::move (value_as_string)), type (type),
      type_hint (type_hint)
  {}

  static Literal create_error ()
  {
    return Literal ("", CHAR, PrimitiveCoreType::CORETYPE_UNKNOWN);
  }

  // Returns whether literal is in an invalid state.
  bool is_error () const { return value_as_string == ""; }
};

/* Forward decl - definition moved to rust-expr.h as it requires LiteralExpr to
 * be defined */
class AttrInputLiteral;

/* TODO: move applicable stuff into here or just don't include it because
 * nothing uses it A segment of a path (maybe) */
class PathSegment
{
public:
  virtual ~PathSegment () {}

  virtual std::string as_string () const = 0;

  // TODO: add visitor here?
};

// A segment of a simple path without generic or type arguments
class SimplePathSegment : public PathSegment
{
  std::string segment_name;
  Location locus;

  // only allow identifiers, "super", "self", "crate", or "$crate"
public:
  // TODO: put checks in constructor to enforce this rule?
  SimplePathSegment (std::string segment_name, Location locus = Location ())
    : segment_name (std::move (segment_name)), locus (locus)
  {}

  /* Returns whether simple path segment is in an invalid state (currently, if
   * empty). */
  bool is_error () const { return segment_name.empty (); }

  // Creates an error SimplePathSegment
  static SimplePathSegment create_error ()
  {
    return SimplePathSegment (std::string (""));
  }

  std::string as_string () const override;

  Location get_locus () const { return locus; }

  // TODO: visitor pattern?
};

// A simple path without generic or type arguments
class SimplePath
{
  bool has_opening_scope_resolution;
  std::vector<SimplePathSegment> segments;
  Location locus;

public:
  // Constructor
  SimplePath (std::vector<SimplePathSegment> path_segments,
	      bool has_opening_scope_resolution = false,
	      Location locus = Location ())
    : has_opening_scope_resolution (has_opening_scope_resolution),
      segments (std::move (path_segments)), locus (locus)
  {}

  // Creates an empty SimplePath.
  static SimplePath create_empty ()
  {
    return SimplePath (std::vector<SimplePathSegment> ());
  }

  // Returns whether the SimplePath is empty, i.e. has path segments.
  bool is_empty () const { return segments.empty (); }

  std::string as_string () const;

  Location get_locus () const { return locus; }

  // does this need visitor if not polymorphic? probably not

  // path-to-string comparison operator
  bool operator== (const std::string &rhs) const
  {
    return !has_opening_scope_resolution && segments.size () == 1
	   && segments[0].as_string () == rhs;
  }

  /* Creates a single-segment SimplePath from a string. This will not check to
   * ensure that this is a valid identifier in path, so be careful. Also, this
   * will have no location data.
   * TODO have checks? */
  static SimplePath from_str (std::string str)
  {
    std::vector<AST::SimplePathSegment> single_segments
      = {AST::SimplePathSegment (std::move (str))};
    return SimplePath (std::move (single_segments));
  }
};

// path-to-string inverse comparison operator
inline bool
operator!= (const SimplePath &lhs, const std::string &rhs)
{
  return !(lhs == rhs);
}

// forward decl for Attribute
class AttrInput;

// aka Attr
// Attribute AST representation
struct Attribute
{
private:
  SimplePath path;

  // bool has_attr_input;
  std::unique_ptr<AttrInput> attr_input;

  Location locus;

  // TODO: maybe a variable storing whether attr input is parsed or not

public:
  // Returns whether Attribute has AttrInput
  bool has_attr_input () const { return attr_input != nullptr; }

  // Constructor has pointer AttrInput for polymorphism reasons
  Attribute (SimplePath path, std::unique_ptr<AttrInput> input,
	     Location locus = Location ())
    : path (std::move (path)), attr_input (std::move (input)), locus (locus)
  {}

  // default destructor
  ~Attribute () = default;

  // no point in being defined inline as requires virtual call anyway
  Attribute (const Attribute &other);

  // no point in being defined inline as requires virtual call anyway
  Attribute &operator= (const Attribute &other);

  // default move semantics
  Attribute (Attribute &&other) = default;
  Attribute &operator= (Attribute &&other) = default;

  // Unique pointer custom clone function
  std::unique_ptr<Attribute> clone_attribute () const
  {
    return std::unique_ptr<Attribute> (clone_attribute_impl ());
  }

  // Creates an empty attribute (which is invalid)
  static Attribute create_empty ()
  {
    return Attribute (SimplePath::create_empty (), nullptr);
  }

  // Returns whether the attribute is considered an "empty" attribute.
  bool is_empty () const { return attr_input == nullptr && path.is_empty (); }

  /* e.g.:
      #![crate_type = "lib"]
      #[test]
      #[cfg(target_os = "linux")]
      #[allow(non_camel_case_types)]
      #![allow(unused_variables)]
  */

  // Full built-in attribute list:
  /*   cfg
   *   cfg_attr
   *   test
   *   ignore
   *   should_panic
   *   derive
   *   macro_export
   *   macro_use
   *   proc_macro
   *   proc_macro_derive
   *   proc_macro_attribute
   *   allow
   *   warn
   *   deny
   *   forbid
   *   deprecated
   *   must_use
   *   link
   *   link_name
   *   no_link
   *   repr
   *   crate_type
   *   no_main
   *   export_name
   *   link_section
   *   no_mangle
   *   used
   *   crate_name
   *   inline
   *   cold
   *   no_builtins
   *   target_feature
   *   doc
   *   no_std
   *   no_implicit_prelude
   *   path
   *   recursion_limit
   *   type_length_limit
   *   panic_handler
   *   global_allocator
   *   windows_subsystem
   *   feature     */

  std::string as_string () const;

  // no visitor pattern as not currently polymorphic

  const SimplePath &get_path () const { return path; }
  SimplePath &get_path () { return path; }

  // Call to parse attribute body to meta item syntax.
  void parse_attr_to_meta_item ();

  /* Determines whether cfg predicate is true and item with attribute should not
   * be stripped. Attribute body must already be parsed to meta item. */
  bool check_cfg_predicate (const Session &session) const;

  // Returns whether body has been parsed to meta item form or not.
  bool is_parsed_to_meta_item () const;

  /* Returns any attributes generated from cfg_attr attributes. Attribute body
   * must already be parsed to meta item. */
  std::vector<Attribute> separate_cfg_attrs () const;

protected:
  // not virtual as currently no subclasses of Attribute, but could be in future
  /*virtual*/ Attribute *clone_attribute_impl () const
  {
    return new Attribute (*this);
  }
};

// Attribute body - abstract base class
class AttrInput
{
public:
  virtual ~AttrInput () {}

  // Unique pointer custom clone function
  std::unique_ptr<AttrInput> clone_attr_input () const
  {
    return std::unique_ptr<AttrInput> (clone_attr_input_impl ());
  }

  virtual std::string as_string () const = 0;

  virtual void accept_vis (ASTVisitor &vis) = 0;

  virtual bool check_cfg_predicate (const Session &session) const = 0;

  // Parse attribute input to meta item, if possible
  virtual AttrInput *parse_to_meta_item () const { return nullptr; }

  virtual std::vector<Attribute> separate_cfg_attrs () const { return {}; }

  // Returns whether attr input has been parsed to meta item syntax.
  virtual bool is_meta_item () const = 0;

protected:
  // pure virtual clone implementation
  virtual AttrInput *clone_attr_input_impl () const = 0;
};

// Forward decl - defined in rust-macro.h
class MetaNameValueStr;

// abstract base meta item inner class
class MetaItemInner
{
protected:
  // pure virtual as MetaItemInner
  virtual MetaItemInner *clone_meta_item_inner_impl () const = 0;

public:
  // Unique pointer custom clone function
  std::unique_ptr<MetaItemInner> clone_meta_item_inner () const
  {
    return std::unique_ptr<MetaItemInner> (clone_meta_item_inner_impl ());
  }

  virtual ~MetaItemInner () {}

  virtual std::string as_string () const = 0;

  virtual void accept_vis (ASTVisitor &vis) = 0;

  /* HACK: used to simplify parsing - creates a copy of that type, or returns
   * null */
  virtual std::unique_ptr<MetaNameValueStr> to_meta_name_value_str () const
  {
    return nullptr;
  }

  // HACK: used to simplify parsing - same thing
  virtual SimplePath to_path_item () const
  {
    return SimplePath::create_empty ();
  }

  virtual Attribute to_attribute () const { return Attribute::create_empty (); }

  virtual bool check_cfg_predicate (const Session &session) const = 0;
};

// Container used to store MetaItems as AttrInput (bridge-ish kinda thing)
class AttrInputMetaItemContainer : public AttrInput
{
  std::vector<std::unique_ptr<MetaItemInner> > items;

public:
  AttrInputMetaItemContainer (
    std::vector<std::unique_ptr<MetaItemInner> > items)
    : items (std::move (items))
  {}

  // copy constructor with vector clone
  AttrInputMetaItemContainer (const AttrInputMetaItemContainer &other)
  {
    items.reserve (other.items.size ());
    for (const auto &e : other.items)
      items.push_back (e->clone_meta_item_inner ());
  }

  // copy assignment operator with vector clone
  AttrInputMetaItemContainer &
  operator= (const AttrInputMetaItemContainer &other)
  {
    AttrInput::operator= (other);

    items.reserve (other.items.size ());
    for (const auto &e : other.items)
      items.push_back (e->clone_meta_item_inner ());

    return *this;
  }

  // default move constructors
  AttrInputMetaItemContainer (AttrInputMetaItemContainer &&other) = default;
  AttrInputMetaItemContainer &operator= (AttrInputMetaItemContainer &&other)
    = default;

  std::string as_string () const override;

  void accept_vis (ASTVisitor &vis) override;

  bool check_cfg_predicate (const Session &session) const override;

  // Clones this object.
  std::unique_ptr<AttrInputMetaItemContainer>
  clone_attr_input_meta_item_container () const
  {
    return std::unique_ptr<AttrInputMetaItemContainer> (
      clone_attr_input_meta_item_container_impl ());
  }

  std::vector<Attribute> separate_cfg_attrs () const override;

  bool is_meta_item () const override { return true; }

  // TODO: this mutable getter seems dodgy
  std::vector<std::unique_ptr<MetaItemInner> > &get_items () { return items; }
  const std::vector<std::unique_ptr<MetaItemInner> > &get_items () const
  {
    return items;
  }

protected:
  // Use covariance to implement clone function as returning this type
  AttrInputMetaItemContainer *clone_attr_input_impl () const final override
  {
    return clone_attr_input_meta_item_container_impl ();
  }

  AttrInputMetaItemContainer *clone_attr_input_meta_item_container_impl () const
  {
    return new AttrInputMetaItemContainer (*this);
  }
};

// A token tree with delimiters
class DelimTokenTree : public TokenTree, public AttrInput
{
  DelimType delim_type;
  std::vector<std::unique_ptr<TokenTree> > token_trees;
  Location locus;

protected:
  DelimTokenTree *clone_delim_tok_tree_impl () const
  {
    return new DelimTokenTree (*this);
  }

  /* Use covariance to implement clone function as returning a DelimTokenTree
   * object */
  DelimTokenTree *clone_attr_input_impl () const final override
  {
    return clone_delim_tok_tree_impl ();
  }

  /* Use covariance to implement clone function as returning a DelimTokenTree
   * object */
  DelimTokenTree *clone_token_tree_impl () const final override
  {
    return clone_delim_tok_tree_impl ();
  }

public:
  DelimTokenTree (DelimType delim_type,
		  std::vector<std::unique_ptr<TokenTree> > token_trees
		  = std::vector<std::unique_ptr<TokenTree> > (),
		  Location locus = Location ())
    : delim_type (delim_type), token_trees (std::move (token_trees)),
      locus (locus)
  {}

  // Copy constructor with vector clone
  DelimTokenTree (DelimTokenTree const &other)
    : delim_type (other.delim_type), locus (other.locus)
  {
    token_trees.reserve (other.token_trees.size ());
    for (const auto &e : other.token_trees)
      token_trees.push_back (e->clone_token_tree ());
  }

  // overloaded assignment operator with vector clone
  DelimTokenTree &operator= (DelimTokenTree const &other)
  {
    delim_type = other.delim_type;
    locus = other.locus;

    token_trees.reserve (other.token_trees.size ());
    for (const auto &e : other.token_trees)
      token_trees.push_back (e->clone_token_tree ());

    return *this;
  }

  // move constructors
  DelimTokenTree (DelimTokenTree &&other) = default;
  DelimTokenTree &operator= (DelimTokenTree &&other) = default;

  static DelimTokenTree create_empty () { return DelimTokenTree (PARENS); }

  std::string as_string () const override;

  void accept_vis (ASTVisitor &vis) override;

  bool check_cfg_predicate (const Session &) const override
  {
    // this should never be called - should be converted first
    return false;
  }

  AttrInputMetaItemContainer *parse_to_meta_item () const override;

  std::vector<std::unique_ptr<Token> > to_token_stream () const override;

  std::unique_ptr<DelimTokenTree> clone_delim_token_tree () const
  {
    return std::unique_ptr<DelimTokenTree> (clone_delim_tok_tree_impl ());
  }

  bool is_meta_item () const override { return false; }
};

/* Forward decl - definition moved to rust-expr.h as it requires LiteralExpr to
 * be defined */
class AttrInputLiteral;

// abstract base meta item class
class MetaItem : public MetaItemInner
{
};

// Forward decl - defined in rust-expr.h
class MetaItemLitExpr;

// Forward decl - defined in rust-expr.h
class MetaItemPathLit;

// Forward decl - defined in rust-macro.h
class MetaItemPath;

// Forward decl - defined in rust-macro.h
class MetaItemSeq;

// Forward decl - defined in rust-macro.h
class MetaWord;

// Forward decl - defined in rust-macro.h
class MetaListPaths;

// Forward decl - defined in rust-macro.h
struct MetaListNameValueStr;

/* Base statement abstract class. Note that most "statements" are not allowed in
 * top-level module scope - only a subclass of statements called "items" are. */
class Stmt
{
public:
  // Unique pointer custom clone function
  std::unique_ptr<Stmt> clone_stmt () const
  {
    return std::unique_ptr<Stmt> (clone_stmt_impl ());
  }

  virtual ~Stmt () {}

  virtual std::string as_string () const = 0;

  virtual void accept_vis (ASTVisitor &vis) = 0;

  /* HACK: slow way of getting location from base expression through virtual
   * methods. */
  virtual Location get_locus_slow () const { return Location (); }

  virtual void mark_for_strip () = 0;
  virtual bool is_marked_for_strip () const = 0;
  NodeId get_node_id () const { return node_id; }

protected:
  Stmt () : node_id (Analysis::Mappings::get ()->get_next_node_id ()) {}

  // Clone function implementation as pure virtual method
  virtual Stmt *clone_stmt_impl () const = 0;

  NodeId node_id;
};

// Rust "item" AST node (declaration of top-level/module-level allowed stuff)
class Item : public Stmt
{
public:
  // Unique pointer custom clone function
  std::unique_ptr<Item> clone_item () const
  {
    return std::unique_ptr<Item> (clone_item_impl ());
  }

  std::string as_string () const = 0;

  /* Adds crate names to the vector passed by reference, if it can
   * (polymorphism). TODO: remove, unused. */
  virtual void
  add_crate_name (std::vector<std::string> &names ATTRIBUTE_UNUSED) const
  {}

protected:
  // Clone function implementation as pure virtual method
  virtual Item *clone_item_impl () const = 0;

  /* Save having to specify two clone methods in derived classes by making
   * statement clone return item clone. Hopefully won't affect performance too
   * much. */
  Item *clone_stmt_impl () const final override { return clone_item_impl (); }
};

// forward decl of ExprWithoutBlock
class ExprWithoutBlock;

// Base expression AST node - abstract
class Expr
{
public:
  // Unique pointer custom clone function
  std::unique_ptr<Expr> clone_expr () const
  {
    return std::unique_ptr<Expr> (clone_expr_impl ());
  }

  /* TODO: public methods that could be useful:
   *  - get_type() - returns type of expression. set_type() may also be useful
   * for some?
   *  - evaluate() - evaluates expression if constant? can_evaluate()? */

  /* HACK: downcasting without dynamic_cast (if possible) via polymorphism -
   * overrided in subclasses of ExprWithoutBlock */
  virtual ExprWithoutBlock *as_expr_without_block () const { return nullptr; }

  virtual std::string as_string () const = 0;

  virtual ~Expr () {}

  /* HACK: slow way of getting location from base expression through virtual
   * methods. */
  virtual Location get_locus_slow () const { return Location (); }

  // HACK: strictly not needed, but faster than full downcast clone
  virtual bool is_expr_without_block () const = 0;

  virtual void accept_vis (ASTVisitor &vis) = 0;

  virtual void mark_for_strip () = 0;
  virtual bool is_marked_for_strip () const = 0;

  virtual NodeId get_node_id () const { return node_id; }

  virtual void set_node_id (NodeId id) { node_id = id; }

protected:
  // Constructor
  Expr () : node_id (Analysis::Mappings::get ()->get_next_node_id ())
  {}

  // Clone function implementation as pure virtual method
  virtual Expr *clone_expr_impl () const = 0;

  // TODO: think of less hacky way to implement this kind of thing
  // Sets outer attributes.
  virtual void set_outer_attrs (std::vector<Attribute>) = 0;

  NodeId node_id;
};

// AST node for an expression without an accompanying block - abstract
class ExprWithoutBlock : public Expr
{
protected:
  // pure virtual clone implementation
  virtual ExprWithoutBlock *clone_expr_without_block_impl () const = 0;

  /* Save having to specify two clone methods in derived classes by making expr
   * clone return exprwithoutblock clone. Hopefully won't affect performance too
   * much. */
  ExprWithoutBlock *clone_expr_impl () const final override
  {
    return clone_expr_without_block_impl ();
  }

  bool is_expr_without_block () const final override { return true; };

public:
  // Unique pointer custom clone function
  std::unique_ptr<ExprWithoutBlock> clone_expr_without_block () const
  {
    return std::unique_ptr<ExprWithoutBlock> (clone_expr_without_block_impl ());
  }

  /* downcasting hack from expr to use pratt parsing with
   * parse_expr_without_block */
  ExprWithoutBlock *as_expr_without_block () const final override
  {
    return clone_expr_without_block_impl ();
  }
};

/* HACK: IdentifierExpr, delete when figure out identifier vs expr problem in
 * Pratt parser */
/* Alternatively, identifiers could just be represented as single-segment paths
 */
class IdentifierExpr : public ExprWithoutBlock
{
  std::vector<Attribute> outer_attrs;
  Identifier ident;
  Location locus;

public:
  IdentifierExpr (Identifier ident, std::vector<Attribute> outer_attrs, Location locus)
    : outer_attrs (std::move (outer_attrs)), ident (std::move (ident)), locus (locus)
  {}

  std::string as_string () const override { return ident; }

  Location get_locus () const { return locus; }
<<<<<<< HEAD
  Location get_locus_slow () const final override { return get_locus (); }
=======
  Location get_locus_slow () const override { return locus; }
>>>>>>> e0e49f43

  Identifier get_ident () const { return ident; }

  void accept_vis (ASTVisitor &vis) override;

  // Clones this object.
  std::unique_ptr<IdentifierExpr> clone_identifier_expr () const
  {
    return std::unique_ptr<IdentifierExpr> (clone_identifier_expr_impl ());
  }

  // "Error state" if ident is empty, so base stripping on this.
  void mark_for_strip () override { ident = {}; }
  bool is_marked_for_strip () const override { return ident.empty (); }

  const std::vector<Attribute> &get_outer_attrs () const { return outer_attrs; }
  std::vector<Attribute> &get_outer_attrs () { return outer_attrs; }

  void set_outer_attrs (std::vector<Attribute> new_attrs) override { outer_attrs = std::move (new_attrs); }

protected:
  // Clone method implementation
  IdentifierExpr *clone_expr_without_block_impl () const final override
  {
    return clone_identifier_expr_impl ();
  }

  IdentifierExpr *clone_identifier_expr_impl () const
  {
    return new IdentifierExpr (*this);
  }
};

// Pattern base AST node
class Pattern
{
public:
  // Unique pointer custom clone function
  std::unique_ptr<Pattern> clone_pattern () const
  {
    return std::unique_ptr<Pattern> (clone_pattern_impl ());
  }

  // possible virtual methods: is_refutable()

  virtual ~Pattern () {}

  virtual std::string as_string () const = 0;

  virtual void accept_vis (ASTVisitor &vis) = 0;

  // as only one kind of pattern can be stripped, have default of nothing
  virtual void mark_for_strip () {}
  virtual bool is_marked_for_strip () const { return false; }

  /* HACK: slow way of getting location from base expression through virtual
   * methods. */
  virtual Location get_locus_slow () const = 0;

  virtual NodeId get_node_id () const { return node_id; }

protected:
  // Clone pattern implementation as pure virtual method
  virtual Pattern *clone_pattern_impl () const = 0;

  Pattern () : node_id (Analysis::Mappings::get ()->get_next_node_id ()) {}

  NodeId node_id;
};

// forward decl for Type
class TraitBound;

// Base class for types as represented in AST - abstract
class Type
{
public:
  // Unique pointer custom clone function
  std::unique_ptr<Type> clone_type () const
  {
    return std::unique_ptr<Type> (clone_type_impl ());
  }

  // virtual destructor
  virtual ~Type () {}

  virtual std::string as_string () const = 0;

  /* HACK: convert to trait bound. Virtual method overriden by classes that
   * enable this. */
  virtual TraitBound *to_trait_bound (bool) const { return nullptr; }
  /* as pointer, shouldn't require definition beforehand, only forward
   * declaration. */

  virtual void accept_vis (ASTVisitor &vis) = 0;

  // as only two kinds of types can be stripped, have default of nothing
  virtual void mark_for_strip () {}
  virtual bool is_marked_for_strip () const { return false; }

  virtual Location get_locus_slow () const = 0;

  NodeId get_node_id () const { return node_id; }

protected:
  Type () : node_id (Analysis::Mappings::get ()->get_next_node_id ()) {}

  // Clone function implementation as pure virtual method
  virtual Type *clone_type_impl () const = 0;

  NodeId node_id;
};

// A type without parentheses? - abstract
class TypeNoBounds : public Type
{
public:
  // Unique pointer custom clone function
  std::unique_ptr<TypeNoBounds> clone_type_no_bounds () const
  {
    return std::unique_ptr<TypeNoBounds> (clone_type_no_bounds_impl ());
  }

protected:
  // Clone function implementation as pure virtual method
  virtual TypeNoBounds *clone_type_no_bounds_impl () const = 0;

  /* Save having to specify two clone methods in derived classes by making type
   * clone return typenobounds clone. Hopefully won't affect performance too
   * much. */
  TypeNoBounds *clone_type_impl () const final override
  {
    return clone_type_no_bounds_impl ();
  }

  TypeNoBounds () : Type () {}
};

/* Abstract base class representing a type param bound - Lifetime and TraitBound
 * extends it */
class TypeParamBound
{
public:
  virtual ~TypeParamBound () {}

  // Unique pointer custom clone function
  std::unique_ptr<TypeParamBound> clone_type_param_bound () const
  {
    return std::unique_ptr<TypeParamBound> (clone_type_param_bound_impl ());
  }

  virtual std::string as_string () const = 0;

  virtual void accept_vis (ASTVisitor &vis) = 0;

protected:
  // Clone function implementation as pure virtual method
  virtual TypeParamBound *clone_type_param_bound_impl () const = 0;
};

// Represents a lifetime (and is also a kind of type param bound)
class Lifetime : public TypeParamBound
{
public:
  enum LifetimeType
  {
    NAMED,   // corresponds to LIFETIME_OR_LABEL
    STATIC,  // corresponds to 'static
    WILDCARD // corresponds to '_
  };

private:
  LifetimeType lifetime_type;

  // TODO: LIFETIME_OR_LABEL (aka lifetime token) is only field
  // find way of enclosing token or something
  std::string lifetime_name;
  // only applies for NAMED lifetime_type

  Location locus;

public:
  // Constructor
  Lifetime (LifetimeType type, std::string name = std::string (),
	    Location locus = Location ())
    : lifetime_type (type), lifetime_name (std::move (name)), locus (locus)
  {}

  // Creates an "error" lifetime.
  static Lifetime error () { return Lifetime (NAMED, ""); }

  // Returns true if the lifetime is in an error state.
  bool is_error () const
  {
    return lifetime_type == NAMED && lifetime_name.empty ();
  }

  std::string as_string () const override;

  void accept_vis (ASTVisitor &vis) override;

protected:
  /* Use covariance to implement clone function as returning this object rather
   * than base */
  Lifetime *clone_type_param_bound_impl () const override
  {
    return new Lifetime (*this);
  }
};

/* Base generic parameter in AST. Abstract - can be represented by a Lifetime or
 * Type param */
class GenericParam
{
public:
  virtual ~GenericParam () {}

  // Unique pointer custom clone function
  std::unique_ptr<GenericParam> clone_generic_param () const
  {
    return std::unique_ptr<GenericParam> (clone_generic_param_impl ());
  }

  virtual std::string as_string () const = 0;

  virtual void accept_vis (ASTVisitor &vis) = 0;

protected:
  // Clone function implementation as pure virtual method
  virtual GenericParam *clone_generic_param_impl () const = 0;
};

// A lifetime generic parameter (as opposed to a type generic parameter)
class LifetimeParam : public GenericParam
{
  Lifetime lifetime;

  // bool has_lifetime_bounds;
  // LifetimeBounds lifetime_bounds;
  std::vector<Lifetime> lifetime_bounds; // inlined LifetimeBounds

  // bool has_outer_attribute;
  // std::unique_ptr<Attribute> outer_attr;
  Attribute outer_attr;

  Location locus;

public:
  // Returns whether the lifetime param has any lifetime bounds.
  bool has_lifetime_bounds () const { return !lifetime_bounds.empty (); }

  // Returns whether the lifetime param has an outer attribute.
  bool has_outer_attribute () const { return !outer_attr.is_empty (); }

  // Creates an error state lifetime param.
  static LifetimeParam create_error ()
  {
    return LifetimeParam (Lifetime::error ());
  }

  // Returns whether the lifetime param is in an error state.
  bool is_error () const { return lifetime.is_error (); }

  // Constructor
  LifetimeParam (Lifetime lifetime, Location locus = Location (),
		 std::vector<Lifetime> lifetime_bounds
		 = std::vector<Lifetime> (),
		 Attribute outer_attr = Attribute::create_empty ())
    : lifetime (std::move (lifetime)),
      lifetime_bounds (std::move (lifetime_bounds)),
      outer_attr (std::move (outer_attr)), locus (locus)
  {}

  // TODO: remove copy and assignment operator definitions - not required

  // Copy constructor with clone
  LifetimeParam (LifetimeParam const &other)
    : lifetime (other.lifetime), lifetime_bounds (other.lifetime_bounds),
      outer_attr (other.outer_attr), locus (other.locus)
  {}

  // Overloaded assignment operator to clone attribute
  LifetimeParam &operator= (LifetimeParam const &other)
  {
    lifetime = other.lifetime;
    lifetime_bounds = other.lifetime_bounds;
    outer_attr = other.outer_attr;
    locus = other.locus;

    return *this;
  }

  // move constructors
  LifetimeParam (LifetimeParam &&other) = default;
  LifetimeParam &operator= (LifetimeParam &&other) = default;

  std::string as_string () const override;

  void accept_vis (ASTVisitor &vis) override;

protected:
  /* Use covariance to implement clone function as returning this object rather
   * than base */
  LifetimeParam *clone_generic_param_impl () const override
  {
    return new LifetimeParam (*this);
  }
};

// A macro item AST node - potentially abstract base class
class MacroItem : public Item
{
  /*public:
  std::string as_string() const;*/
  // std::vector<Attribute> outer_attrs;

protected:
  /*MacroItem (std::vector<Attribute> outer_attribs)
    : outer_attrs (std::move (outer_attribs))
  {}*/
};

// Item used in trait declarations - abstract base class
class TraitItem
{
  // bool has_outer_attrs;
  // TODO: remove and rely on virtual functions and VisItem-derived attributes?
  // std::vector<Attribute> outer_attrs;

  // NOTE: all children should have outer attributes

protected:
  // Clone function implementation as pure virtual method
  virtual TraitItem *clone_trait_item_impl () const = 0;

public:
  virtual ~TraitItem () {}

  // Unique pointer custom clone function
  std::unique_ptr<TraitItem> clone_trait_item () const
  {
    return std::unique_ptr<TraitItem> (clone_trait_item_impl ());
  }

  virtual std::string as_string () const = 0;

  virtual void accept_vis (ASTVisitor &vis) = 0;

  virtual void mark_for_strip () = 0;
  virtual bool is_marked_for_strip () const = 0;
};

/* Abstract base class for items used within an inherent impl block (the impl
 * name {} one) */
class InherentImplItem
{
protected:
  // Clone function implementation as pure virtual method
  virtual InherentImplItem *clone_inherent_impl_item_impl () const = 0;

public:
  virtual ~InherentImplItem () {}

  // Unique pointer custom clone function
  std::unique_ptr<InherentImplItem> clone_inherent_impl_item () const
  {
    return std::unique_ptr<InherentImplItem> (clone_inherent_impl_item_impl ());
  }

  virtual std::string as_string () const = 0;

  virtual void accept_vis (ASTVisitor &vis) = 0;

  virtual void mark_for_strip () = 0;
  virtual bool is_marked_for_strip () const = 0;
};

// Abstract base class for items used in a trait impl
class TraitImplItem
{
protected:
  virtual TraitImplItem *clone_trait_impl_item_impl () const = 0;

public:
  virtual ~TraitImplItem (){};

  // Unique pointer custom clone function
  std::unique_ptr<TraitImplItem> clone_trait_impl_item () const
  {
    return std::unique_ptr<TraitImplItem> (clone_trait_impl_item_impl ());
  }

  virtual std::string as_string () const = 0;

  virtual void accept_vis (ASTVisitor &vis) = 0;

  virtual void mark_for_strip () = 0;
  virtual bool is_marked_for_strip () const = 0;
};

// Abstract base class for an item used inside an extern block
class ExternalItem
{
public:
  virtual ~ExternalItem () {}

  // Unique pointer custom clone function
  std::unique_ptr<ExternalItem> clone_external_item () const
  {
    return std::unique_ptr<ExternalItem> (clone_external_item_impl ());
  }

  virtual std::string as_string () const = 0;

  virtual void accept_vis (ASTVisitor &vis) = 0;

  virtual void mark_for_strip () = 0;
  virtual bool is_marked_for_strip () const = 0;

protected:
  // Clone function implementation as pure virtual method
  virtual ExternalItem *clone_external_item_impl () const = 0;
};

/* Data structure to store the data used in macro invocations and macro
 * invocations with semicolons. */
struct MacroInvocData
{
private:
  SimplePath path;
  DelimTokenTree token_tree;

  // One way of parsing the macro. Probably not applicable for all macros.
  std::vector<std::unique_ptr<MetaItemInner> > parsed_items;
  bool parsed_to_meta_item = false;

public:
  std::string as_string () const;

  MacroInvocData (SimplePath path, DelimTokenTree token_tree)
    : path (std::move (path)), token_tree (std::move (token_tree))
  {}

  // Copy constructor with vector clone
  MacroInvocData (const MacroInvocData &other)
    : path (other.path), token_tree (other.token_tree),
      parsed_to_meta_item (other.parsed_to_meta_item)
  {
    parsed_items.reserve (other.parsed_items.size ());
    for (const auto &e : other.parsed_items)
      parsed_items.push_back (e->clone_meta_item_inner ());
  }

  // Copy assignment operator with vector clone
  MacroInvocData &operator= (const MacroInvocData &other)
  {
    path = other.path;
    token_tree = other.token_tree;
    parsed_to_meta_item = other.parsed_to_meta_item;

    parsed_items.reserve (other.parsed_items.size ());
    for (const auto &e : other.parsed_items)
      parsed_items.push_back (e->clone_meta_item_inner ());

    return *this;
  }

  // Move constructors
  MacroInvocData (MacroInvocData &&other) = default;
  MacroInvocData &operator= (MacroInvocData &&other) = default;

  // Invalid if path is empty, so base stripping on that.
  void mark_for_strip () { path = SimplePath::create_empty (); }
  bool is_marked_for_strip () const { return path.is_empty (); }

  // Returns whether the macro has been parsed already.
  bool is_parsed () const { return parsed_to_meta_item; }
  // TODO: update on other ways of parsing it

  // TODO: this mutable getter seems kinda dodgy
  DelimTokenTree &get_delim_tok_tree () { return token_tree; }
  const DelimTokenTree &get_delim_tok_tree () const { return token_tree; }

  // TODO: this mutable getter seems kinda dodgy
  SimplePath &get_path () { return path; }
  const SimplePath &get_path () const { return path; }

  void
  set_meta_item_output (std::vector<std::unique_ptr<MetaItemInner> > new_items)
  {
    parsed_items = std::move (new_items);
  }
  // TODO: mutable getter seems kinda dodgy
  std::vector<std::unique_ptr<MetaItemInner> > &get_meta_items ()
  {
    return parsed_items;
  }
  const std::vector<std::unique_ptr<MetaItemInner> > &get_meta_items () const
  {
    return parsed_items;
  }
};

/* A macro invocation item (or statement) AST node (i.e. semi-coloned macro
 * invocation) */
class MacroInvocationSemi : public MacroItem,
			    public TraitItem,
			    public InherentImplItem,
			    public TraitImplItem,
			    public ExternalItem
{
  std::vector<Attribute> outer_attrs;
#if 0
  SimplePath path;
  // all delim types except curly must have invocation end with a semicolon
  DelimType delim_type;
  std::vector<std::unique_ptr<TokenTree> > token_trees;
#endif
  MacroInvocData invoc_data;
  Location locus;

public:
  std::string as_string () const override;

  /*MacroInvocationSemi (SimplePath macro_path, DelimType delim_type,
		       std::vector<std::unique_ptr<TokenTree> > token_trees,
		       std::vector<Attribute> outer_attribs, Location locus)
    : outer_attrs (std::move (outer_attribs)), path (std::move (macro_path)),
      delim_type (delim_type), token_trees (std::move (token_trees)),
      locus (locus)
  {}*/
  MacroInvocationSemi (MacroInvocData invoc_data,
		       std::vector<Attribute> outer_attrs, Location locus)
    : outer_attrs (std::move (outer_attrs)),
      invoc_data (std::move (invoc_data)), locus (locus)
  {}

  /*
  // Copy constructor with vector clone
  MacroInvocationSemi (MacroInvocationSemi const &other)
    : MacroItem (other), TraitItem (other), InherentImplItem (other),
      TraitImplItem (other), outer_attrs (other.outer_attrs), path (other.path),
      delim_type (other.delim_type), locus (other.locus)
  {
    token_trees.reserve (other.token_trees.size ());
    for (const auto &e : other.token_trees)
      token_trees.push_back (e->clone_token_tree ());
  }*/

  /*
  // Overloaded assignment operator to vector clone
  MacroInvocationSemi &operator= (MacroInvocationSemi const &other)
  {
    MacroItem::operator= (other);
    TraitItem::operator= (other);
    InherentImplItem::operator= (other);
    TraitImplItem::operator= (other);
    outer_attrs = other.outer_attrs;
    path = other.path;
    delim_type = other.delim_type;
    locus = other.locus;

    token_trees.reserve (other.token_trees.size ());
    for (const auto &e : other.token_trees)
      token_trees.push_back (e->clone_token_tree ());

    return *this;
  }*/

  /*
  // Move constructors
  MacroInvocationSemi (MacroInvocationSemi &&other) = default;
  MacroInvocationSemi &operator= (MacroInvocationSemi &&other) = default;
  */

  void accept_vis (ASTVisitor &vis) override;

  // Clones this macro invocation semi.
  std::unique_ptr<MacroInvocationSemi> clone_macro_invocation_semi () const
  {
    return std::unique_ptr<MacroInvocationSemi> (
      clone_macro_invocation_semi_impl ());
  }

  /*
  // Invalid if path is empty, so base stripping on that.
  void mark_for_strip () override { path = SimplePath::create_empty (); }
  bool is_marked_for_strip () const override { return path.is_empty (); }
  */
  void mark_for_strip () override { invoc_data.mark_for_strip (); }
  bool is_marked_for_strip () const override
  {
    return invoc_data.is_marked_for_strip ();
  }

  // TODO: this mutable getter seems really dodgy. Think up better way.
  const std::vector<Attribute> &get_outer_attrs () const { return outer_attrs; }
  std::vector<Attribute> &get_outer_attrs () { return outer_attrs; }

protected:
  MacroInvocationSemi *clone_macro_invocation_semi_impl () const
  {
    return new MacroInvocationSemi (*this);
  }

  /* Use covariance to implement clone function as returning this object rather
   * than base */
  MacroInvocationSemi *clone_item_impl () const final override
  {
    return clone_macro_invocation_semi_impl ();
  }

  /* Use covariance to implement clone function as returning this object rather
   * than base */
  MacroInvocationSemi *clone_inherent_impl_item_impl () const final override
  {
    return clone_macro_invocation_semi_impl ();
  }

  /* Use covariance to implement clone function as returning this object rather
   * than base */
  MacroInvocationSemi *clone_trait_impl_item_impl () const final override
  {
    return clone_macro_invocation_semi_impl ();
  }

  /* Use covariance to implement clone function as returning this object rather
   * than base */
  MacroInvocationSemi *clone_trait_item_impl () const final override
  {
    return clone_macro_invocation_semi_impl ();
  }

  /* Use covariance to implement clone function as returning this object rather
   * than base */
  MacroInvocationSemi *clone_external_item_impl () const final override
  {
    return clone_macro_invocation_semi_impl ();
  }
};

// A crate AST object - holds all the data for a single compilation unit
struct Crate
{
  bool has_utf8bom;
  bool has_shebang;

  std::vector<Attribute> inner_attrs;
  // dodgy spacing required here
  /* TODO: is it better to have a vector of items here or a module (implicit
   * top-level one)? */
  std::vector<std::unique_ptr<Item> > items;

  NodeId node_id;

public:
  // Constructor
  Crate (std::vector<std::unique_ptr<Item> > items,
	 std::vector<Attribute> inner_attrs, bool has_utf8bom = false,
	 bool has_shebang = false)
    : has_utf8bom (has_utf8bom), has_shebang (has_shebang),
      inner_attrs (std::move (inner_attrs)), items (std::move (items)),
      node_id (Analysis::Mappings::get ()->get_next_node_id ())
  {}

  // Copy constructor with vector clone
  Crate (Crate const &other)
    : has_utf8bom (other.has_utf8bom), has_shebang (other.has_shebang),
      inner_attrs (other.inner_attrs), node_id (other.node_id)
  {
    items.reserve (other.items.size ());
    for (const auto &e : other.items)
      items.push_back (e->clone_item ());
  }

  ~Crate () = default;

  // Overloaded assignment operator with vector clone
  Crate &operator= (Crate const &other)
  {
    inner_attrs = other.inner_attrs;
    has_shebang = other.has_shebang;
    has_utf8bom = other.has_utf8bom;
    node_id = other.node_id;

    items.reserve (other.items.size ());
    for (const auto &e : other.items)
      items.push_back (e->clone_item ());

    return *this;
  }

  // Move constructors
  Crate (Crate &&other) = default;
  Crate &operator= (Crate &&other) = default;

  // Get crate representation as string (e.g. for debugging).
  std::string as_string () const;

  // Delete all crate information, e.g. if fails cfg.
  void strip_crate ()
  {
    inner_attrs.clear ();
    inner_attrs.shrink_to_fit ();

    items.clear ();
    items.shrink_to_fit ();
    // TODO: is this the best way to do this?
  }

  NodeId get_node_id () const { return node_id; }
};

// Base path expression AST node - abstract
class PathExpr : public ExprWithoutBlock
{};
} // namespace AST
} // namespace Rust

#endif<|MERGE_RESOLUTION|>--- conflicted
+++ resolved
@@ -947,11 +947,7 @@
   std::string as_string () const override { return ident; }
 
   Location get_locus () const { return locus; }
-<<<<<<< HEAD
   Location get_locus_slow () const final override { return get_locus (); }
-=======
-  Location get_locus_slow () const override { return locus; }
->>>>>>> e0e49f43
 
   Identifier get_ident () const { return ident; }
 
