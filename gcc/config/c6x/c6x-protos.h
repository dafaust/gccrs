/* Prototypes for exported functions defined in c6x.cc.
   Copyright (C) 2010-2022 Free Software Foundation, Inc.
   Contributed by CodeSourcery.

   This file is part of GCC.

   GCC is free software; you can redistribute it and/or modify it
   under the terms of the GNU General Public License as published
   by the Free Software Foundation; either version 3, or (at your
   option) any later version.

   GCC is distributed in the hope that it will be useful, but WITHOUT
   ANY WARRANTY; without even the implied warranty of MERCHANTABILITY
   or FITNESS FOR A PARTICULAR PURPOSE.  See the GNU General Public
   License for more details.

   You should have received a copy of the GNU General Public License
   along with GCC; see the file COPYING3.  If not see
   <http://www.gnu.org/licenses/>.  */

#ifndef GCC_C6X_PROTOS_H
#define GCC_C6X_PROTOS_H

<<<<<<< HEAD
/* Defined in c6x-rust.cc  */
extern void c6x_rust_target_cpu_info (void);

/* Functions defined in c6x.c.  */
=======
/* Functions defined in c6x.cc.  */
>>>>>>> ff7aeceb

#ifdef RTX_CODE
extern void c6x_init_cumulative_args (CUMULATIVE_ARGS *, const_tree, rtx, int);
extern bool c6x_block_reg_pad_upward (machine_mode, const_tree, bool);

extern bool c6x_legitimate_address_p_1 (machine_mode, rtx, bool, bool);
extern bool c6x_mem_operand (rtx, enum reg_class, bool);
extern bool expand_move (rtx *, machine_mode);

extern bool c6x_long_call_p (rtx);
extern void c6x_expand_call (rtx, rtx, bool);
extern rtx c6x_expand_compare (rtx, machine_mode);
extern bool c6x_force_op_for_comparison_p (enum rtx_code, rtx);
extern bool c6x_expand_cpymem (rtx, rtx, rtx, rtx, rtx, rtx);

extern rtx c6x_subword (rtx, bool);
extern void split_di (rtx *, int, rtx *, rtx *);
extern bool c6x_valid_mask_p (HOST_WIDE_INT);

extern char c6x_get_unit_specifier (rtx_insn *);

extern void c6x_final_prescan_insn(rtx_insn *insn, rtx *opvec, int noperands);

extern int c6x_nsaved_regs (void);
extern HOST_WIDE_INT c6x_initial_elimination_offset (int, int);
extern void c6x_expand_prologue (void);
extern void c6x_expand_epilogue (bool);

extern rtx c6x_return_addr_rtx (int);

extern void c6x_set_return_address (rtx, rtx);

enum reg_class c6x_regno_reg_class (int);
#endif

extern void c6x_override_options (void);
extern void c6x_optimization_options (int, int);

extern void c6x_output_file_unwind (FILE *);

extern void c6x_function_end (FILE *, const char *);

#endif /* GCC_C6X_PROTOS_H */<|MERGE_RESOLUTION|>--- conflicted
+++ resolved
@@ -21,14 +21,10 @@
 #ifndef GCC_C6X_PROTOS_H
 #define GCC_C6X_PROTOS_H
 
-<<<<<<< HEAD
 /* Defined in c6x-rust.cc  */
 extern void c6x_rust_target_cpu_info (void);
 
-/* Functions defined in c6x.c.  */
-=======
 /* Functions defined in c6x.cc.  */
->>>>>>> ff7aeceb
 
 #ifdef RTX_CODE
 extern void c6x_init_cumulative_args (CUMULATIVE_ARGS *, const_tree, rtx, int);
