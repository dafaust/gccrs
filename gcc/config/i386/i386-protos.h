/* Definitions of target machine for GCC for IA-32.
   Copyright (C) 1988-2022 Free Software Foundation, Inc.

This file is part of GCC.

GCC is free software; you can redistribute it and/or modify
it under the terms of the GNU General Public License as published by
the Free Software Foundation; either version 3, or (at your option)
any later version.

GCC is distributed in the hope that it will be useful,
but WITHOUT ANY WARRANTY; without even the implied warranty of
MERCHANTABILITY or FITNESS FOR A PARTICULAR PURPOSE.  See the
GNU General Public License for more details.

You should have received a copy of the GNU General Public License
along with GCC; see the file COPYING3.  If not see
<http://www.gnu.org/licenses/>.  */

/* In i386-common.cc.  */
extern bool ix86_handle_option (struct gcc_options *opts,
				struct gcc_options *opts_set ATTRIBUTE_UNUSED,
				const struct cl_decoded_option *decoded,
				location_t loc);

/* Functions in i386.cc */
extern bool ix86_target_stack_probe (void);
extern bool ix86_can_use_return_insn_p (void);
extern bool ix86_function_ms_hook_prologue (const_tree fn);
extern void ix86_setup_frame_addresses (void);
extern bool ix86_rip_relative_addr_p (struct ix86_address *parts);

extern HOST_WIDE_INT ix86_initial_elimination_offset (int, int);
extern void ix86_expand_prologue (void);
extern void ix86_maybe_emit_epilogue_vzeroupper (void);
extern void ix86_expand_epilogue (int);
extern void ix86_expand_split_stack_prologue (void);

extern void ix86_output_addr_vec_elt (FILE *, int);
extern void ix86_output_addr_diff_elt (FILE *, int, int);

extern const char *ix86_output_ssemov (rtx_insn *, rtx *);

extern enum calling_abi ix86_cfun_abi (void);
extern enum calling_abi ix86_function_type_abi (const_tree);

extern bool ix86_use_pseudo_pic_reg (void);

extern void ix86_reset_previous_fndecl (void);

extern bool ix86_using_red_zone (void);

extern rtx ix86_gen_scratch_sse_rtx (machine_mode);

extern unsigned int ix86_regmode_natural_size (machine_mode);
#ifdef RTX_CODE
extern int standard_80387_constant_p (rtx);
extern const char *standard_80387_constant_opcode (rtx);
extern rtx standard_80387_constant_rtx (int);
extern int standard_sse_constant_p (rtx, machine_mode);
extern const char *standard_sse_constant_opcode (rtx_insn *, rtx *);
extern bool ix86_standard_x87sse_constant_load_p (const rtx_insn *, rtx);
extern bool ix86_pre_reload_split (void);
extern bool symbolic_reference_mentioned_p (rtx);
extern bool extended_reg_mentioned_p (rtx);
extern bool x86_extended_QIreg_mentioned_p (rtx_insn *);
extern bool x86_extended_reg_mentioned_p (rtx);
extern bool x86_maybe_negate_const_int (rtx *, machine_mode);
extern machine_mode ix86_cc_mode (enum rtx_code, rtx, rtx);

extern int avx_vpermilp_parallel (rtx par, machine_mode mode);
extern int avx_vperm2f128_parallel (rtx par, machine_mode mode);

extern bool ix86_expand_strlen (rtx, rtx, rtx, rtx);
extern bool ix86_expand_set_or_cpymem (rtx, rtx, rtx, rtx, rtx, rtx,
				       rtx, rtx, rtx, rtx, bool);
extern bool ix86_expand_cmpstrn_or_cmpmem (rtx, rtx, rtx, rtx, rtx, bool);

extern bool constant_address_p (rtx);
extern bool legitimate_pic_operand_p (rtx);
extern bool legitimate_pic_address_disp_p (rtx);
extern bool ix86_force_load_from_GOT_p (rtx);
extern void print_reg (rtx, int, FILE*);
extern void ix86_print_operand (FILE *, rtx, int);

extern void split_double_mode (machine_mode, rtx[], int, rtx[], rtx[]);

extern const char *output_set_got (rtx, rtx);
extern const char *output_387_binary_op (rtx_insn *, rtx*);
extern const char *output_387_reg_move (rtx_insn *, rtx*);
extern const char *output_fix_trunc (rtx_insn *, rtx*, bool);
extern const char *output_fp_compare (rtx_insn *, rtx*, bool, bool);
extern const char *output_adjust_stack_and_probe (rtx);
extern const char *output_probe_stack_range (rtx, rtx);

extern void ix86_output_patchable_area (unsigned int, bool);

extern void ix86_expand_clear (rtx);
extern void ix86_expand_move (machine_mode, rtx[]);
extern void ix86_expand_vector_move (machine_mode, rtx[]);
extern void ix86_expand_vector_move_misalign (machine_mode, rtx[]);
extern rtx ix86_fixup_binary_operands (enum rtx_code,
				       machine_mode, rtx[]);
extern void ix86_fixup_binary_operands_no_copy (enum rtx_code,
						machine_mode, rtx[]);
extern void ix86_expand_binary_operator (enum rtx_code,
					 machine_mode, rtx[]);
extern void ix86_expand_vector_logical_operator (enum rtx_code,
						 machine_mode, rtx[]);
extern bool ix86_binary_operator_ok (enum rtx_code, machine_mode, rtx[]);
extern bool ix86_avoid_lea_for_add (rtx_insn *, rtx[]);
extern bool ix86_use_lea_for_mov (rtx_insn *, rtx[]);
extern bool ix86_avoid_lea_for_addr (rtx_insn *, rtx[]);
extern void ix86_split_lea_for_addr (rtx_insn *, rtx[], machine_mode);
extern bool ix86_lea_for_add_ok (rtx_insn *, rtx[]);
extern int ix86_last_zero_store_uid;
extern bool ix86_vec_interleave_v2df_operator_ok (rtx operands[3], bool high);
extern bool ix86_dep_by_shift_count (const_rtx set_insn, const_rtx use_insn);
extern bool ix86_agi_dependent (rtx_insn *set_insn, rtx_insn *use_insn);
extern void ix86_expand_unary_operator (enum rtx_code, machine_mode,
					rtx[]);
extern rtx ix86_build_const_vector (machine_mode, bool, rtx);
extern rtx ix86_build_signbit_mask (machine_mode, bool, bool);
extern void ix86_split_convert_uns_si_sse (rtx[]);
extern void ix86_expand_convert_uns_didf_sse (rtx, rtx);
extern void ix86_expand_convert_uns_sixf_sse (rtx, rtx);
extern void ix86_expand_convert_uns_sidf_sse (rtx, rtx);
extern void ix86_expand_convert_uns_sisf_sse (rtx, rtx);
extern void ix86_expand_convert_sign_didf_sse (rtx, rtx);
extern void ix86_expand_vector_convert_uns_vsivsf (rtx, rtx);
extern rtx ix86_expand_adjust_ufix_to_sfix_si (rtx, rtx *);
extern enum ix86_fpcmp_strategy ix86_fp_comparison_strategy (enum rtx_code);
extern void ix86_expand_fp_absneg_operator (enum rtx_code, machine_mode,
					    rtx[]);
extern void ix86_split_fp_absneg_operator (enum rtx_code, machine_mode,
					   rtx[]);
extern void ix86_expand_copysign (rtx []);
extern void ix86_expand_xorsign (rtx []);
extern bool ix86_unary_operator_ok (enum rtx_code, machine_mode, rtx[]);
extern bool ix86_match_ccmode (rtx, machine_mode);
extern void ix86_expand_branch (enum rtx_code, rtx, rtx, rtx);
extern void ix86_expand_setcc (rtx, enum rtx_code, rtx, rtx);
extern bool ix86_expand_int_movcc (rtx[]);
extern bool ix86_expand_fp_movcc (rtx[]);
extern bool ix86_expand_fp_vcond (rtx[]);
extern bool ix86_expand_int_vcond (rtx[]);
extern void ix86_expand_vec_perm (rtx[]);
extern bool ix86_expand_mask_vec_cmp (rtx, enum rtx_code, rtx, rtx);
extern bool ix86_expand_int_vec_cmp (rtx[]);
extern bool ix86_expand_fp_vec_cmp (rtx[]);
extern void ix86_expand_sse_movcc (rtx, rtx, rtx, rtx);
extern void ix86_expand_sse_unpack (rtx, rtx, bool, bool);
extern void ix86_expand_fp_spaceship (rtx, rtx, rtx);
extern bool ix86_expand_int_addcc (rtx[]);
extern rtx_insn *ix86_expand_call (rtx, rtx, rtx, rtx, rtx, bool);
extern bool ix86_call_use_plt_p (rtx);
extern void ix86_split_call_vzeroupper (rtx, rtx);
extern void x86_initialize_trampoline (rtx, rtx, rtx);
extern rtx ix86_zero_extend_to_Pmode (rtx);
extern void ix86_split_long_move (rtx[]);
extern void ix86_split_ashl (rtx *, rtx, machine_mode);
extern void ix86_split_ashr (rtx *, rtx, machine_mode);
extern void ix86_split_lshr (rtx *, rtx, machine_mode);
extern void ix86_expand_v1ti_shift (enum rtx_code, rtx[]);
extern void ix86_expand_v1ti_rotate (enum rtx_code, rtx[]);
extern void ix86_expand_v1ti_ashiftrt (rtx[]);
extern rtx ix86_find_base_term (rtx);
extern bool ix86_check_movabs (rtx, int);
extern bool ix86_check_no_addr_space (rtx);
extern void ix86_split_idivmod (machine_mode, rtx[], bool);
extern bool ix86_hardreg_mov_ok (rtx, rtx);

extern rtx assign_386_stack_local (machine_mode, enum ix86_stack_slot);
extern int ix86_attr_length_immediate_default (rtx_insn *, bool);
extern int ix86_attr_length_address_default (rtx_insn *);
extern int ix86_attr_length_vex_default (rtx_insn *, bool, bool);

extern rtx ix86_libcall_value (machine_mode);
extern bool ix86_function_arg_regno_p (int);
extern void ix86_asm_output_function_label (FILE *, const char *, tree);
extern void ix86_call_abi_override (const_tree);
extern int ix86_reg_parm_stack_space (const_tree);

extern bool ix86_libc_has_function (enum function_class fn_class);

extern void x86_order_regs_for_local_alloc (void);
extern void x86_function_profiler (FILE *, int);
extern void x86_emit_floatuns (rtx [2]);
extern void ix86_emit_fp_unordered_jump (rtx);

extern void ix86_emit_i387_sinh (rtx, rtx);
extern void ix86_emit_i387_cosh (rtx, rtx);
extern void ix86_emit_i387_tanh (rtx, rtx);
extern void ix86_emit_i387_asinh (rtx, rtx);
extern void ix86_emit_i387_acosh (rtx, rtx);
extern void ix86_emit_i387_atanh (rtx, rtx);
extern void ix86_emit_i387_log1p (rtx, rtx);
extern void ix86_emit_i387_round (rtx, rtx);
extern void ix86_emit_swdivsf (rtx, rtx, rtx, machine_mode);
extern void ix86_emit_swsqrtsf (rtx, rtx, machine_mode, bool);

extern enum rtx_code ix86_reverse_condition (enum rtx_code, machine_mode);

extern void ix86_expand_lround (rtx, rtx);
extern void ix86_expand_lfloorceil (rtx, rtx, bool);
extern void ix86_expand_rint (rtx, rtx);
extern void ix86_expand_floorceil (rtx, rtx, bool);
extern void ix86_expand_floorceildf_32 (rtx, rtx, bool);
extern void ix86_expand_trunc (rtx, rtx);
extern void ix86_expand_truncdf_32 (rtx, rtx);
extern void ix86_expand_round (rtx, rtx);
extern void ix86_expand_rounddf_32 (rtx, rtx);
extern void ix86_expand_round_sse4 (rtx, rtx);

extern void ix86_expand_vecop_qihi (enum rtx_code, rtx, rtx, rtx);
extern rtx ix86_split_stack_guard (void);

extern void ix86_move_vector_high_sse_to_mmx (rtx);
extern void ix86_split_mmx_pack (rtx[], enum rtx_code);
extern void ix86_split_mmx_punpck (rtx[], bool);
extern void ix86_expand_avx_vzeroupper (void);
extern void ix86_expand_atomic_fetch_op_loop (rtx, rtx, rtx, enum rtx_code,
					      bool, bool);

#ifdef TREE_CODE
extern void init_cumulative_args (CUMULATIVE_ARGS *, tree, rtx, tree, int);
#endif	/* TREE_CODE  */

#endif	/* RTX_CODE  */

#ifdef TREE_CODE
extern int ix86_data_alignment (tree, unsigned int, bool);
extern unsigned int ix86_local_alignment (tree, machine_mode,
					  unsigned int, bool = false);
extern unsigned int ix86_minimum_alignment (tree, machine_mode,
					    unsigned int);
extern tree ix86_handle_shared_attribute (tree *, tree, tree, int, bool *);
extern tree ix86_handle_selectany_attribute (tree *, tree, tree, int, bool *);
extern int x86_field_alignment (tree, int);
extern tree ix86_valid_target_attribute_tree (tree, tree,
					      struct gcc_options *,
					      struct gcc_options *, bool);
extern unsigned int ix86_get_callcvt (const_tree);

#endif

extern rtx ix86_tls_module_base (void);
extern bool ix86_gpr_tls_address_pattern_p (rtx);
extern bool ix86_tls_address_pattern_p (rtx);
extern rtx ix86_rewrite_tls_address (rtx);

extern void ix86_expand_vector_init (bool, rtx, rtx);
extern void ix86_expand_vector_set (bool, rtx, rtx, int);
extern void ix86_expand_vector_set_var (rtx, rtx, rtx);
extern void ix86_expand_vector_extract (bool, rtx, rtx, int);
extern void ix86_expand_reduc (rtx (*)(rtx, rtx, rtx), rtx, rtx);

extern void ix86_expand_vec_extract_even_odd (rtx, rtx, rtx, unsigned);
extern bool ix86_expand_pextr (rtx *);
extern bool ix86_expand_pinsr (rtx *);
extern void ix86_expand_mul_widen_evenodd (rtx, rtx, rtx, bool, bool);
extern void ix86_expand_mul_widen_hilo (rtx, rtx, rtx, bool, bool);
extern void ix86_expand_sse2_mulv4si3 (rtx, rtx, rtx);
extern void ix86_expand_sse2_mulvxdi3 (rtx, rtx, rtx);
extern void ix86_expand_sse2_abs (rtx, rtx);
extern bool ix86_expand_vector_init_duplicate (bool, machine_mode, rtx,
					       rtx);
extern bool ix86_extract_perm_from_pool_constant (int*, rtx);

/* In i386-c.cc  */
extern void ix86_target_macros (void);
extern void ix86_register_pragmas (void);

/* In i386-d.cc  */
extern void ix86_d_target_versions (void);
extern void ix86_d_register_target_info (void);
extern bool ix86_d_has_stdcall_convention (unsigned int *, unsigned int *);

<<<<<<< HEAD
/* In i386-rust.cc  */
extern void ix86_rust_target_cpu_info (void);

/* In winnt.c  */
=======
/* In winnt.cc  */
>>>>>>> ff7aeceb
extern void i386_pe_unique_section (tree, int);
extern void i386_pe_declare_function_type (FILE *, const char *, int);
extern void i386_pe_record_external_function (tree, const char *);
extern void i386_pe_maybe_record_exported_symbol (tree, const char *, int);
extern void i386_pe_encode_section_info (tree, rtx, int);
extern bool i386_pe_binds_local_p (const_tree);
extern const char *i386_pe_strip_name_encoding_full (const char *);
extern bool i386_pe_valid_dllimport_attribute_p (const_tree);
extern unsigned int i386_pe_section_type_flags (tree, const char *, int);
extern void i386_pe_asm_named_section (const char *, unsigned int, tree);
extern void i386_pe_asm_output_aligned_decl_common (FILE *, tree,
						    const char *,
						    HOST_WIDE_INT,
						    HOST_WIDE_INT);
extern void i386_pe_file_end (void);
extern void i386_pe_asm_lto_start (void);
extern void i386_pe_asm_lto_end (void);
extern void i386_pe_start_function (FILE *, const char *, tree);
extern void i386_pe_end_function (FILE *, const char *, tree);
extern void i386_pe_end_cold_function (FILE *, const char *, tree);
extern void i386_pe_assemble_visibility (tree, int);
extern tree i386_pe_mangle_decl_assembler_name (tree, tree);
extern tree i386_pe_mangle_assembler_name (const char *);
extern void i386_pe_record_stub (const char *);

extern void i386_pe_seh_init (FILE *);
extern void i386_pe_seh_end_prologue (FILE *);
extern void i386_pe_seh_cold_init (FILE *, const char *);
extern void i386_pe_seh_unwind_emit (FILE *, rtx_insn *);
extern void i386_pe_seh_emit_except_personality (rtx);
extern void i386_pe_seh_init_sections (void);

/* In winnt-cxx.cc and winnt-stubs.cc  */
extern void i386_pe_adjust_class_at_definition (tree);
extern bool i386_pe_type_dllimport_p (tree);
extern bool i386_pe_type_dllexport_p (tree);

extern int i386_pe_reloc_rw_mask (void);

extern char internal_label_prefix[16];
extern int internal_label_prefix_len;

extern bool ix86_epilogue_uses (int);

struct ix86_address
{
  rtx base, index, disp;
  HOST_WIDE_INT scale;
  addr_space_t seg;
};

extern bool ix86_decompose_address (rtx, struct ix86_address *);
extern int memory_address_length (rtx, bool);
extern void x86_output_aligned_bss (FILE *, tree, const char *,
				    unsigned HOST_WIDE_INT, unsigned);
extern void x86_elf_aligned_decl_common (FILE *, tree, const char *,
					 unsigned HOST_WIDE_INT, unsigned);

#ifdef RTX_CODE
extern void ix86_fp_comparison_codes (enum rtx_code code, enum rtx_code *,
				      enum rtx_code *, enum rtx_code *);
extern enum rtx_code ix86_fp_compare_code_to_integer (enum rtx_code);
#endif
extern int asm_preferred_eh_data_format (int, int);

#ifdef HAVE_ATTR_cpu
extern enum attr_cpu ix86_schedule;
#endif

extern const char * ix86_output_call_insn (rtx_insn *insn, rtx call_op);
extern const char * ix86_output_indirect_jmp (rtx call_op);
extern const char * ix86_output_function_return (bool long_p);
extern const char * ix86_output_indirect_function_return (rtx ret_op);
extern void ix86_split_simple_return_pop_internal (rtx);
extern bool ix86_operands_ok_for_move_multiple (rtx *operands, bool load,
						machine_mode mode);
extern int ix86_min_insn_size (rtx_insn *);

extern int ix86_issue_rate (void);
extern int ix86_adjust_cost (rtx_insn *insn, int dep_type, rtx_insn *dep_insn,
			     int cost, unsigned int);
extern int ia32_multipass_dfa_lookahead (void);
extern bool ix86_macro_fusion_p (void);
extern bool ix86_macro_fusion_pair_p (rtx_insn *condgen, rtx_insn *condjmp);

extern bool ix86_bd_has_dispatch (rtx_insn *insn, int action);
extern void ix86_bd_do_dispatch (rtx_insn *insn, int mode);

extern void ix86_core2i7_init_hooks (void);

extern int ix86_atom_sched_reorder (FILE *, int, rtx_insn **, int *, int);

extern poly_int64 ix86_push_rounding (poly_int64);

#ifdef RTX_CODE
/* Target data for multipass lookahead scheduling.
   Currently used for Core 2/i7 tuning.  */
struct ix86_first_cycle_multipass_data_
{
  /* The length (in bytes) of ifetch block in this solution.  */
  int ifetch_block_len;
  /* Number of instructions in ifetch block in this solution.  */
  int ifetch_block_n_insns;
  /* Bitmap to remember changes to ready_try for backtracking.  */
  sbitmap ready_try_change;
  /* Size of the bitmap.  */
  int ready_try_change_size;
};
# define TARGET_SCHED_FIRST_CYCLE_MULTIPASS_DATA_T	\
  struct ix86_first_cycle_multipass_data_
#endif /* RTX_CODE */

const addr_space_t ADDR_SPACE_SEG_FS = 1;
const addr_space_t ADDR_SPACE_SEG_GS = 2;

namespace gcc { class context; }
class rtl_opt_pass;

extern rtl_opt_pass *make_pass_insert_vzeroupper (gcc::context *);
extern rtl_opt_pass *make_pass_stv (gcc::context *);
extern rtl_opt_pass *make_pass_insert_endbr_and_patchable_area
  (gcc::context *);
extern rtl_opt_pass *make_pass_remove_partial_avx_dependency
  (gcc::context *);<|MERGE_RESOLUTION|>--- conflicted
+++ resolved
@@ -276,14 +276,10 @@
 extern void ix86_d_register_target_info (void);
 extern bool ix86_d_has_stdcall_convention (unsigned int *, unsigned int *);
 
-<<<<<<< HEAD
 /* In i386-rust.cc  */
 extern void ix86_rust_target_cpu_info (void);
 
-/* In winnt.c  */
-=======
 /* In winnt.cc  */
->>>>>>> ff7aeceb
 extern void i386_pe_unique_section (tree, int);
 extern void i386_pe_declare_function_type (FILE *, const char *, int);
 extern void i386_pe_record_external_function (tree, const char *);
